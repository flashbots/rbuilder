<<<<<<< HEAD
//! This builder just inserts orders in some order discarding everything that failed
=======
//! Implementation of BlockBuildingAlgorithm that sorts the SimulatedOrders by some criteria.
//! After sorting it starts from an empty block and tries to add the SimulatedOrders one by one keeping on the block only the successful ones.
//! If a SimulatedOrder gives less profit than the value it gave on the top of block simulation is considered as failed (ExecutionError::LowerInsertedValue)
//! but it can be later reused.
//! The described algorithm is ran continuously adding new SimulatedOrders (they arrive on real time!) on each iteration until we run out of time (slot ends).
//! Sorting criteria are described on [`Sorting`].
//! For some more details see [`OrderingBuilderConfig`]
>>>>>>> 882ce817
use crate::{
    building::{
        block_orders_from_sim_orders,
        builders::{LiveBuilderInput, OrderIntakeConsumer},
        estimate_payout_gas_limit, BlockBuildingContext, BlockOrders, BlockState, BuiltBlockTrace,
        ExecutionError, PartialBlock, Sorting,
    },
    primitives::{AccountNonce, OrderId},
    telemetry,
    utils::is_provider_factory_health_error,
};
use ahash::{HashMap, HashSet};
use alloy_primitives::{utils::format_ether, Address};
use reth::providers::{BlockNumReader, ProviderFactory};
use reth_db::database::Database;
use reth_provider::StateProvider;

use crate::{
    building::tracers::GasUsedSimulationTracer, live_builder::bidding::SlotBidder,
    roothash::RootHashMode, utils::check_provider_factory_health,
};
use reth::tasks::pool::BlockingTaskPool;
use reth_payload_builder::database::CachedReads;
use serde::Deserialize;
use std::{
    sync::Arc,
    time::{Duration, Instant},
};
use time::OffsetDateTime;
use tracing::{debug, error, info_span, trace, warn};

use super::{
    finalize_block_execution, BacktestSimulateBlockInput, Block, BlockBuildingAlgorithm,
    BlockBuildingAlgorithmInput, BlockBuildingSink,
};

#[derive(Debug, Clone, Deserialize, PartialEq, Eq)]
#[serde(deny_unknown_fields)]
pub struct OrderingBuilderConfig {
    /// If a tx inside a bundle or sbundle fails with TransactionErr (don't confuse this with reverting which is TransactionOk with !.receipt.success)
    /// and it's configured as allowed to revert (for bundles tx in reverting_tx_hashes, for sbundles: TxRevertBehavior != NotAllowed) we continue the
    /// the execution of the bundle/sbundle
    pub discard_txs: bool,
    pub sorting: Sorting,
    /// Only when a tx fails because the profit was worst than expected: Number of time an order can fail during a single block building iteration.
    /// When thi happens it gets reinserted in the BlockStore with the new simulated profit (the one that failed).
    pub failed_order_retries: usize,
    /// if a tx fails in a block building iteration it's dropped so next iterations will not use it.
    pub drop_failed_orders: bool,
    /// Start the first iteration of block building using direct pay to fee_recipient (validator)
    /// This mode saves gas on the payout tx from builder to validator but disables mev-share and profit taking.
    #[serde(default)]
    pub coinbase_payment: bool,
    /// Amount of time allocated for EVM execution while building block.
    #[serde(default)]
    pub build_duration_deadline_ms: Option<u64>,
}

impl OrderingBuilderConfig {
    pub fn build_duration_deadline(&self) -> Option<Duration> {
        self.build_duration_deadline_ms.map(Duration::from_millis)
    }
}

pub fn run_ordering_builder<DB: Database + Clone + 'static, SinkType: BlockBuildingSink>(
    input: LiveBuilderInput<DB, SinkType>,
    config: &OrderingBuilderConfig,
) {
    let block_number = input.ctx.block_env.number.to::<u64>();
    //
    let mut order_intake_consumer = OrderIntakeConsumer::new(
        input.provider_factory.clone(),
        input.input,
        input.ctx.attributes.parent,
        config.sorting,
        &input.sbundle_mergeabe_signers,
    );

    let mut builder = OrderingBuilderContext::new(
        input.provider_factory.clone(),
        input.slot_bidder,
        input.root_hash_task_pool,
        input.builder_name,
        input.ctx,
        config.clone(),
    );

    // this is a hack to mark used orders until built block trace is implemented as a sane thing
    let mut removed_orders = Vec::new();
    let mut use_suggested_fee_recipient_as_coinbase = config.coinbase_payment;
    'building: loop {
        if input.cancel.is_cancelled() {
            break 'building;
        }

        match order_intake_consumer.consume_next_batch() {
            Ok(ok) => {
                if !ok {
                    break 'building;
                }
            }
            Err(err) => {
                error!(?err, "Error consuming next order batch");
                continue;
            }
        }

        let orders = order_intake_consumer.current_block_orders();
        match builder.build_block(orders, use_suggested_fee_recipient_as_coinbase) {
            Ok(Some(block)) => {
                if block.trace.got_no_signer_error {
                    use_suggested_fee_recipient_as_coinbase = false;
                }
                input.sink.new_block(block);
            }
            Ok(None) => {}
            Err(err) => {
                // @Types
                let err_str = err.to_string();
                if err_str.contains("failed to initialize consistent view") {
                    let last_block_number = input
                        .provider_factory
                        .last_block_number()
                        .unwrap_or_default();
                    debug!(
                        block_number,
                        last_block_number, "Can't build on this head, cancelling slot"
                    );
                    input.cancel.cancel();
                    break 'building;
                } else if !err_str.contains("Profit too low") {
                    if is_provider_factory_health_error(&err) {
                        error!(?err, "Cancelling building due to provider factory error");
                        break 'building;
                    } else {
                        warn!(?err, "Error filling orders");
                    }
                }
            }
        }
        if config.drop_failed_orders {
            let mut removed = order_intake_consumer.remove_orders(builder.failed_orders.drain());
            removed_orders.append(&mut removed);
        }
    }
}

pub fn backtest_simulate_block<DB: Database + Clone + 'static>(
    ordering_config: OrderingBuilderConfig,
    input: BacktestSimulateBlockInput<'_, DB>,
) -> eyre::Result<(Block, CachedReads)> {
    let use_suggested_fee_recipient_as_coinbase = ordering_config.coinbase_payment;
    let state_provider = input
        .provider_factory
        .history_by_block_number(input.ctx.block_env.number.to::<u64>() - 1)?;
    let block_orders = block_orders_from_sim_orders(
        input.sim_orders,
        ordering_config.sorting,
        &state_provider,
        &input.sbundle_mergeabe_signers,
    )?;
    let mut builder = OrderingBuilderContext::new(
        input.provider_factory.clone(),
        Arc::new(()),
        BlockingTaskPool::build()?,
        input.builder_name,
        input.ctx.clone(),
        ordering_config,
    )
    .with_skip_root_hash()
    .with_cached_reads(input.cached_reads.unwrap_or_default());
    let block = builder
        .build_block(block_orders, use_suggested_fee_recipient_as_coinbase)?
        .ok_or_else(|| eyre::eyre!("No block built"))?;
    Ok((block, builder.take_cached_reads().unwrap_or_default()))
}

#[derive(Debug)]
pub struct OrderingBuilderContext<DB> {
    provider_factory: ProviderFactory<DB>,
    root_hash_task_pool: BlockingTaskPool,
    builder_name: String,
    ctx: BlockBuildingContext,
    config: OrderingBuilderConfig,
    root_hash_mode: RootHashMode,
    slot_bidder: Arc<dyn SlotBidder>,

    // caches
    cached_reads: Option<CachedReads>,

    // scratchpad
    failed_orders: HashSet<OrderId>,
    order_attempts: HashMap<OrderId, usize>,
}

impl<DB: Database + Clone + 'static> OrderingBuilderContext<DB> {
    pub fn new(
        provider_factory: ProviderFactory<DB>,
        slot_bidder: Arc<dyn SlotBidder>,
        root_hash_task_pool: BlockingTaskPool,
        builder_name: String,
        ctx: BlockBuildingContext,
        config: OrderingBuilderConfig,
    ) -> Self {
        Self {
            provider_factory,
            root_hash_task_pool,
            builder_name,
            ctx,
            config,
            root_hash_mode: RootHashMode::CorrectRoot,
            slot_bidder,
            cached_reads: None,
            failed_orders: HashSet::default(),
            order_attempts: HashMap::default(),
        }
    }

    /// Should be used only in backtest
    pub fn with_skip_root_hash(self) -> Self {
        Self {
            root_hash_mode: RootHashMode::SkipRootHash,
            ..self
        }
    }

    pub fn with_cached_reads(self, cached_reads: CachedReads) -> Self {
        Self {
            cached_reads: Some(cached_reads),
            ..self
        }
    }

    pub fn take_cached_reads(&mut self) -> Option<CachedReads> {
        self.cached_reads.take()
    }

    /// use_suggested_fee_recipient_as_coinbase: all the mev profit goes directly to the slot suggested_fee_recipient so we avoid the payout tx.
    ///     This mode disables mev-share orders since the builder has to receive the mev profit to give some portion back to the mev-share user.
    /// !use_suggested_fee_recipient_as_coinbase: all the mev profit goes to the builder and at the end of the block we pay to the suggested_fee_recipient.
    pub fn build_block(
        &mut self,
        mut block_orders: BlockOrders,
        use_suggested_fee_recipient_as_coinbase: bool,
    ) -> eyre::Result<Option<Block>> {
        let use_suggested_fee_recipient_as_coinbase = use_suggested_fee_recipient_as_coinbase
            && self.slot_bidder.is_pay_to_coinbase_allowed();

        let build_attempt_id: u32 = rand::random();
        let span = info_span!("build_run", build_attempt_id);
        let _guard = span.enter();

        check_provider_factory_health(self.ctx.block(), &self.provider_factory)?;

        let build_start = Instant::now();
        let orders_closed_at = OffsetDateTime::now_utc();

        // Create a new ctx to remove builder_signer if necessary
        let mut new_ctx = self.ctx.clone();
        if use_suggested_fee_recipient_as_coinbase {
            new_ctx.modify_use_suggested_fee_recipient_as_coinbase();
        }
        let ctx = &new_ctx;

        self.failed_orders.clear();
        self.order_attempts.clear();

        // @Maybe an issue - we have 2 db txs here (one for hash and one for finalize)
        let state_provider = self
            .provider_factory
            .history_by_block_hash(ctx.attributes.parent)?;
        let fee_recipient_balance_before = state_provider
            .account_balance(ctx.attributes.suggested_fee_recipient)?
            .unwrap_or_default();
        let (mut built_block_trace, state, partial_block) = {
            let mut partial_block =
                PartialBlock::new(self.config.discard_txs, self.config.sorting.into())
                    .with_tracer(GasUsedSimulationTracer::default());
            let mut state = BlockState::new(&state_provider)
                .with_cached_reads(self.cached_reads.take().unwrap_or_default());
            partial_block.pre_block_call(ctx, &mut state)?;
            let mut built_block_trace = BuiltBlockTrace::new();

            let mut order_attempts: HashMap<OrderId, usize> = HashMap::default();

            let payout_tx_gas = if use_suggested_fee_recipient_as_coinbase {
                None
            } else {
                let payout_tx_gas = estimate_payout_gas_limit(
                    ctx.attributes.suggested_fee_recipient,
                    ctx,
                    &mut state,
                    0,
                )?;
                partial_block.reserve_gas(payout_tx_gas);
                Some(payout_tx_gas)
            };

            // @Perf when gas left is too low we should break.
            while let Some(sim_order) = block_orders.pop_order() {
                if let Some(deadline) = self.config.build_duration_deadline() {
                    if build_start.elapsed() > deadline {
                        break;
                    }
                }

                let start_time = Instant::now();
                let commit_result = partial_block.commit_order(&sim_order, ctx, &mut state)?;
                let order_commit_time = start_time.elapsed();
                let mut gas_used = 0;
                let mut execution_error = None;
                let mut reinserted = false;
                let success = commit_result.is_ok();
                match commit_result {
                    Ok(res) => {
                        gas_used = res.gas_used;
                        // This intermediate step is needed until we replace all (Address, u64) for AccountNonce
                        let nonces_updated: Vec<_> = res
                            .nonces_updated
                            .iter()
                            .map(|(account, nonce)| AccountNonce {
                                account: *account,
                                nonce: *nonce,
                            })
                            .collect();
                        block_orders.update_onchain_nonces(&nonces_updated);
                        built_block_trace.add_included_order(res);
                    }
                    Err(err) => {
                        built_block_trace.modify_payment_when_no_signer_error(&err);
                        if let ExecutionError::LowerInsertedValue { inplace, .. } = &err {
                            // try to reinsert order into the map
                            let order_attempts = order_attempts.entry(sim_order.id()).or_insert(0);
                            if *order_attempts < self.config.failed_order_retries {
                                let mut new_order = sim_order.clone();
                                new_order.sim_value = inplace.clone();
                                block_orders.readd_order(new_order);
                                *order_attempts += 1;
                                reinserted = true;
                            }
                        }
                        if !reinserted {
                            self.failed_orders.insert(sim_order.id());
                        }
                        execution_error = Some(err);
                    }
                }
                trace!(
                    order_id = ?sim_order.id(),
                    success,
                    order_commit_time_mus = order_commit_time.as_micros(),
                    gas_used,
                    ?execution_error,
                    reinserted,
                    "Executed order"
                );
            }

            let fee_recipient_balance_after = state_provider
                .account_balance(ctx.attributes.suggested_fee_recipient)?
                .unwrap_or_default();

            let fee_recipient_balance_diff = fee_recipient_balance_after
                .checked_sub(fee_recipient_balance_before)
                .unwrap_or_default();

            let should_finalize = finalize_block_execution(
                ctx,
                &mut partial_block,
                &mut state,
                &mut built_block_trace,
                payout_tx_gas,
                self.slot_bidder.as_ref(),
                fee_recipient_balance_diff,
            )?;

            if !should_finalize {
                trace!(
                    block = ctx.block_env.number.to::<u64>(),
                    builder_name = self.builder_name,
                    use_suggested_fee_recipient_as_coinbase,
                    "Skipped block finalization",
                );
                return Ok(None);
            }

            built_block_trace.verify_bundle_consistency(&ctx.blocklist)?;
            (built_block_trace, state, partial_block)
        };

        let build_time = build_start.elapsed();

        built_block_trace.fill_time = build_time;

        let start = Instant::now();

        let sim_gas_used = partial_block.tracer.used_gas;
        let finalized_block = partial_block.finalize(
            state,
            ctx,
            self.provider_factory.clone(),
            self.root_hash_mode,
            self.root_hash_task_pool.clone(),
        )?;
        built_block_trace.update_orders_timestamps_after_block_sealed(orders_closed_at);

        self.cached_reads = Some(finalized_block.cached_reads);

        let finalize_time = start.elapsed();

        built_block_trace.finalize_time = finalize_time;

        let txs = finalized_block.sealed_block.body.len();
        let gas_used = finalized_block.sealed_block.gas_used;
        let blobs = finalized_block.txs_blob_sidecars.len();

        telemetry::add_built_block_metrics(
            build_time,
            finalize_time,
            txs,
            blobs,
            gas_used,
            sim_gas_used,
            &self.builder_name,
            ctx.timestamp(),
        );

        trace!(
            block = ctx.block_env.number.to::<u64>(),
            build_time_mus = build_time.as_micros(),
            finalize_time_mus = finalize_time.as_micros(),
            profit = format_ether(built_block_trace.bid_value),
            builder_name = self.builder_name,
            txs,
            blobs,
            gas_used,
            sim_gas_used,
            use_suggested_fee_recipient_as_coinbase,
            "Built block",
        );

        Ok(Some(Block {
            trace: built_block_trace,
            sealed_block: finalized_block.sealed_block,
            txs_blobs_sidecars: finalized_block.txs_blob_sidecars,
            builder_name: self.builder_name.clone(),
        }))
    }
}

#[derive(Debug)]
pub struct OrderingBuildingAlgorithm {
    root_hash_task_pool: BlockingTaskPool,
    sbundle_mergeabe_signers: Vec<Address>,
    config: OrderingBuilderConfig,
    name: String,
}

impl OrderingBuildingAlgorithm {
    pub fn new(
        root_hash_task_pool: BlockingTaskPool,
        sbundle_mergeabe_signers: Vec<Address>,
        config: OrderingBuilderConfig,
        name: String,
    ) -> Self {
        Self {
            root_hash_task_pool,
            sbundle_mergeabe_signers,
            config,
            name,
        }
    }
}

impl<DB: Database + Clone + 'static, SinkType: BlockBuildingSink>
    BlockBuildingAlgorithm<DB, SinkType> for OrderingBuildingAlgorithm
{
    fn name(&self) -> String {
        self.name.clone()
    }

    fn build_blocks(&self, input: BlockBuildingAlgorithmInput<DB, SinkType>) {
        let live_input = LiveBuilderInput {
            provider_factory: input.provider_factory,
            root_hash_task_pool: self.root_hash_task_pool.clone(),
            ctx: input.ctx.clone(),
            input: input.input,
            sink: input.sink,
            builder_name: self.name.clone(),
            slot_bidder: input.slot_bidder,
            cancel: input.cancel,
            sbundle_mergeabe_signers: self.sbundle_mergeabe_signers.clone(),
        };
        run_ordering_builder(live_input, &self.config);
    }
}<|MERGE_RESOLUTION|>--- conflicted
+++ resolved
@@ -1,6 +1,3 @@
-<<<<<<< HEAD
-//! This builder just inserts orders in some order discarding everything that failed
-=======
 //! Implementation of BlockBuildingAlgorithm that sorts the SimulatedOrders by some criteria.
 //! After sorting it starts from an empty block and tries to add the SimulatedOrders one by one keeping on the block only the successful ones.
 //! If a SimulatedOrder gives less profit than the value it gave on the top of block simulation is considered as failed (ExecutionError::LowerInsertedValue)
@@ -8,7 +5,6 @@
 //! The described algorithm is ran continuously adding new SimulatedOrders (they arrive on real time!) on each iteration until we run out of time (slot ends).
 //! Sorting criteria are described on [`Sorting`].
 //! For some more details see [`OrderingBuilderConfig`]
->>>>>>> 882ce817
 use crate::{
     building::{
         block_orders_from_sim_orders,
