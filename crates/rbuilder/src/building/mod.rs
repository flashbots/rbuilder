--- conflicted
+++ resolved
@@ -24,14 +24,8 @@
     payload::PayloadId,
     primitives::{
         constants::BEACON_NONCE, eip4844::calculate_excess_blob_gas, proofs,
-<<<<<<< HEAD
         revm_primitives::InvalidTransaction, Address, BlobTransactionSidecar, Block, Head, Header,
-        Receipt, Receipts, SealedBlock, Withdrawals, B256, EMPTY_OMMER_ROOT_HASH, U256,
-=======
-        revm::config::revm_spec, revm_primitives::InvalidTransaction, Address,
-        BlobTransactionSidecar, Block, ChainSpec, Head, Header, Receipt, Receipts, SealedBlock,
-        Withdrawals, EMPTY_OMMER_ROOT_HASH, U256,
->>>>>>> b747c64a
+        Receipt, Receipts, SealedBlock, Withdrawals, EMPTY_OMMER_ROOT_HASH, U256,
     },
     providers::{ExecutionOutcome, ProviderFactory},
     rpc::types::beacon::events::PayloadAttributesEvent,
