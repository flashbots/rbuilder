--- conflicted
+++ resolved
@@ -11,17 +11,10 @@
 /// - For every context where the nonce is needed call NonceCache::get_ref and call NonceCacheRef::nonce all the times you need.
 /// Neither NonceCache or NonceCacheRef are clonable, the clone of shared info happens on get_ref where we clone the internal cache.
 #[derive(Debug)]
-<<<<<<< HEAD
 pub struct NonceCache<Provider> {
     provider_factory: Provider,
-    // we have to use Arc<Mutex here because Rc are not Send (so can't be used in futures)
-    // and borrows don't work when nonce cache is a field in a struct
-=======
-pub struct NonceCache<DB> {
-    provider_factory: ProviderFactory<DB>,
     // We have to use Arc<Mutex here because Rc are not Send (so can't be used in futures)
     // and borrows don't work when nonce cache is a field in a struct.
->>>>>>> 312cf771
     cache: Arc<Mutex<HashMap<Address, u64>>>,
     block: B256,
 }
