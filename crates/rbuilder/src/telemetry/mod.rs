//! Telemetry modules helps tracking what is happening in the rbuilder.
//!
//! The redacted server is seperate from the full server, because it may be desirable
//! to expose full and redacted data differently in tdx builders. e.g. redacted data
//! immediately avaliable, and full data avaliable after a delay or some seperate sanitisation.

mod dynamic_logs;
mod metrics;
pub mod servers;

pub use dynamic_logs::*;
<<<<<<< HEAD
pub use metrics::*;

use crate::utils::build_info::Version;

async fn metrics_handler() -> Result<impl Reply, Rejection> {
    Ok(gather_prometheus_metrics())
}

#[derive(Debug, Deserialize)]
struct LogQuery {
    file: Option<PathBuf>,
}

async fn set_rust_log_handle(
    rust_log: String,
    log_query: LogQuery,
) -> Result<impl Reply, Rejection> {
    info!(?rust_log, ?log_query, "Setting log level");
    let mut log_config = default_log_config();
    log_config.file.clone_from(&log_query.file);
    log_config.env_filter.clone_from(&rust_log);
    match set_log_config(log_config) {
        Ok(_) => Ok("".to_string()),
        Err(err) => {
            warn!(?err, ?rust_log, ?log_query, "Failed to set log level");
            Ok(err.to_string())
        }
    }
}

async fn reset_log_handle() -> Result<impl Reply, Rejection> {
    info!("Resetting log level");
    match reset_log_config() {
        Ok(_) => Ok("".to_string()),
        Err(err) => {
            warn!(?err, "Failed to reset log level");
            Ok(err.to_string())
        }
    }
}

pub async fn spawn_telemetry_server(
    addr: SocketAddr,
    version: Version,
    enable_dynamic_log: bool,
) -> eyre::Result<()> {
    set_version(version);
    // metrics over /debug/metrics/prometheus
    let metrics_route = warp::path!("debug" / "metrics" / "prometheus").and_then(metrics_handler);

    if enable_dynamic_log {
        let log_set_route = warp::path!("debug" / "log" / "set" / String)
            .and(warp::query::<LogQuery>())
            .and_then(set_rust_log_handle);
        let log_reset_route = warp::path!("debug" / "log" / "reset").and_then(reset_log_handle);
        tokio::spawn(warp::serve(metrics_route.or(log_set_route).or(log_reset_route)).run(addr));
    } else {
        tokio::spawn(warp::serve(metrics_route).run(addr));
    }

    Ok(())
}
=======
pub use metrics::*;
>>>>>>> 12ece403
<|MERGE_RESOLUTION|>--- conflicted
+++ resolved
@@ -9,69 +9,4 @@
 pub mod servers;
 
 pub use dynamic_logs::*;
-<<<<<<< HEAD
-pub use metrics::*;
-
-use crate::utils::build_info::Version;
-
-async fn metrics_handler() -> Result<impl Reply, Rejection> {
-    Ok(gather_prometheus_metrics())
-}
-
-#[derive(Debug, Deserialize)]
-struct LogQuery {
-    file: Option<PathBuf>,
-}
-
-async fn set_rust_log_handle(
-    rust_log: String,
-    log_query: LogQuery,
-) -> Result<impl Reply, Rejection> {
-    info!(?rust_log, ?log_query, "Setting log level");
-    let mut log_config = default_log_config();
-    log_config.file.clone_from(&log_query.file);
-    log_config.env_filter.clone_from(&rust_log);
-    match set_log_config(log_config) {
-        Ok(_) => Ok("".to_string()),
-        Err(err) => {
-            warn!(?err, ?rust_log, ?log_query, "Failed to set log level");
-            Ok(err.to_string())
-        }
-    }
-}
-
-async fn reset_log_handle() -> Result<impl Reply, Rejection> {
-    info!("Resetting log level");
-    match reset_log_config() {
-        Ok(_) => Ok("".to_string()),
-        Err(err) => {
-            warn!(?err, "Failed to reset log level");
-            Ok(err.to_string())
-        }
-    }
-}
-
-pub async fn spawn_telemetry_server(
-    addr: SocketAddr,
-    version: Version,
-    enable_dynamic_log: bool,
-) -> eyre::Result<()> {
-    set_version(version);
-    // metrics over /debug/metrics/prometheus
-    let metrics_route = warp::path!("debug" / "metrics" / "prometheus").and_then(metrics_handler);
-
-    if enable_dynamic_log {
-        let log_set_route = warp::path!("debug" / "log" / "set" / String)
-            .and(warp::query::<LogQuery>())
-            .and_then(set_rust_log_handle);
-        let log_reset_route = warp::path!("debug" / "log" / "reset").and_then(reset_log_handle);
-        tokio::spawn(warp::serve(metrics_route.or(log_set_route).or(log_reset_route)).run(addr));
-    } else {
-        tokio::spawn(warp::serve(metrics_route).run(addr));
-    }
-
-    Ok(())
-}
-=======
-pub use metrics::*;
->>>>>>> 12ece403
+pub use metrics::*;