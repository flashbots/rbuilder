use crate::{
    backtest::{
<<<<<<< HEAD
        fetch::datasource::{BlockRef, Datasource},
=======
        fetch::datasource::{BlockRef, DataSource},
>>>>>>> db634fcb
        OrdersWithTimestamp,
    },
    primitives::{
        serialize::{RawBundle, RawOrder, RawShareBundle, TxEncoding},
        Order, SimValue,
    },
};
use async_trait::async_trait;
use bigdecimal::{
    num_bigint::{BigInt, Sign, ToBigInt},
    BigDecimal,
};
use eyre::WrapErr;
use reth::primitives::{Bytes, B256, U256, U64};
use sqlx::postgres::PgPool;
use std::{ops::Mul, str::FromStr};
use time::OffsetDateTime;
use tracing::trace;
use uuid::Uuid;

#[derive(Debug, Clone)]
pub struct RelayDB {
    pool: PgPool,
}

impl RelayDB {
    pub fn new(pool: PgPool) -> Self {
        Self { pool }
    }
}

impl RelayDB {
    pub async fn get_simulated_bundles_for_block(
        &self,
        block: u64,
    ) -> Result<Vec<OrdersWithTimestamp>, eyre::Error> {
        let block = i64::try_from(block)?;

        let bundles = sqlx::query_as::<_, (OffsetDateTime, String, i64, String, String, Option<sqlx::types::BigDecimal>, Option<i64>, Option<String>, Option<Uuid>, Option<i64>)>(
            "SELECT \
                 inserted_at, bundle_hash, param_block_number, param_signed_txs, param_reverting_tx_hashes, \
                 coinbase_diff, total_gas_used, signing_address, replacement_uuid, param_timestamp \
                 FROM bundles \
                 WHERE is_simulated = true and param_block_number = $1\
                 ORDER BY inserted_at ASC",
        )
        .bind(block)
        .fetch_all(&self.pool)
        .await?;

        let bundle_result = bundles
            .into_iter()
            .map(
                |(
                    inserted_at,
                    bundle_hash,
                    block,
                    txs,
                    reverting_tx_hashes,
                    coinbase_diff,
                    total_gas_used,
                    signing_address,
                    replacement_uuid,
                    min_timestamp,
                )|
                 -> eyre::Result<OrdersWithTimestamp> {
                    let txs = txs
                        .split(',')
                        .filter(|s| !s.is_empty())
                        .map(Bytes::from_str)
                        .collect::<Result<Vec<_>, _>>()
                        .wrap_err_with(|| {
                            format!("Failed to parse txs for bundle {}", bundle_hash)
                        })?;
                    let reverting_tx_hashes = reverting_tx_hashes
                        .split(',')
                        .filter(|s| !s.is_empty())
                        .map(B256::from_str)
                        .collect::<Result<_, _>>()
                        .wrap_err_with(|| {
                            format!(
                                "Failed to parse reverting tx hashes for bundle {}",
                                bundle_hash
                            )
                        })?;

                    if txs.is_empty() {
                        return Err(eyre::eyre!("Bundle {} has no txs", bundle_hash));
                    }

                    let signing_address = if let Some(address) = signing_address {
                        Some(address.parse().wrap_err_with(|| {
                            format!("Failed to parse signing address for bundle {}", bundle_hash)
                        })?)
                    } else {
                        None
                    };

                    let raw_bundle = RawBundle {
                        block_number: U64::from(block),
                        txs,
                        reverting_tx_hashes,
                        replacement_uuid,
                        signing_address,
                        min_timestamp: min_timestamp.map(|ts| ts.try_into().unwrap_or_default()),
                        max_timestamp: None,
                        replacement_nonce: replacement_uuid.and(Some(0)),
                    };

                    let sim_value = coinbase_diff.zip(total_gas_used).and_then(|(cb, gas)| {
                        let coinbase_profit = sql_decimal_to_wei(cb)?;
                        let mev_gas_price = coinbase_profit / U256::try_from(gas).ok()?;
                        Some(SimValue {
                            coinbase_profit,
                            gas_used: gas.try_into().ok()?,
                            mev_gas_price,
                            ..Default::default()
                        })
                    });

                    let order = RawOrder::Bundle(raw_bundle)
                        .decode(TxEncoding::NoBlobData)
                        .wrap_err_with(|| format!("Failed to parse bundle {}", bundle_hash))?;

                    Ok(OrdersWithTimestamp {
                        timestamp_ms: (inserted_at.unix_timestamp_nanos() / 1_000_000)
                            .try_into()?,
                        order,
                        sim_value,
                    })
                },
            )
            .collect::<Vec<_>>();

        let bundles = bundle_result
            .into_iter()
            .filter_map(|res| match res {
                Ok(bundle) => Some(bundle),
                Err(err) => {
                    tracing::warn!(err = ?err, "Failed to parse bundle");
                    None
                }
            })
            .collect();

        Ok(bundles)
    }

    pub async fn get_simulated_share_bundles_for_block(
        &self,
        block: u64,
        block_timestamp: OffsetDateTime,
    ) -> Result<Vec<OrdersWithTimestamp>, eyre::Error> {
        let from_time = block_timestamp - time::Duration::seconds(26 * 12);
        let to_time = block_timestamp;

        let bundles = sqlx::query_as::<
            _,
            (
                OffsetDateTime,
                Vec<u8>,
                sqlx::types::JsonValue,
                Option<sqlx::types::BigDecimal>,
                Option<i64>,
            ),
        >(
            "SELECT received_at, hash, body, sim_profit, sim_gas_used \
                 FROM sbundle \
                 WHERE sim_success = true and cancelled = false and inserted_at between $1 and $2 \
                 ORDER BY inserted_at ASC",
        )
        .bind(from_time)
        .bind(to_time)
        .fetch_all(&self.pool)
        .await?;

        let bundles = bundles
            .into_iter()
            .map(
                |(
                    received_at,
                    hash,
                    body,
                    coinbase_diff,
                    total_gas_used,
                )|
                 -> eyre::Result<(u64, RawShareBundle, Option<SimValue>, B256)> {
                    let hash = (hash.len() == 32).then(|| B256::from_slice(&hash)).ok_or_else(|| eyre::eyre!("Invalid hash length"))?;
                    let bundle = serde_json::from_value::<RawShareBundle>(body)
                        .wrap_err_with(|| {
                            format!("Failed to parse share bundle {:?}", hash)
                        })?;

                    let sim_value = coinbase_diff.zip(total_gas_used).and_then(|(cb, gas)| {
                        let coinbase_profit = sql_decimal_to_wei(cb)?;
                        let mev_gas_price = coinbase_profit / U256::try_from(gas).ok()?;
                        Some(SimValue {
                            coinbase_profit,
                            gas_used: gas.try_into().ok()?,
                            mev_gas_price,
                            ..Default::default()
                        })
                    });

                    Ok((
                        (received_at.unix_timestamp_nanos() / 1_000_000)
                            .try_into()?,
                        bundle,
                        sim_value,
                        hash,
                    ))
                },
            )
            .collect::<Result<Vec<_>, _>>()?;

        let mut result = Vec::with_capacity(bundles.len());

        for (timestamp_ms, bundle, sim_value, hash) in bundles {
            let from = bundle.inclusion.block.to::<u64>();
            let to = bundle
                .inclusion
                .max_block
                .unwrap_or(bundle.inclusion.block)
                .to::<u64>();

            if !(from <= block && block <= to) {
                continue;
            }

            let raw_order = RawOrder::ShareBundle(bundle);

            let order: Order = raw_order
                .decode(TxEncoding::NoBlobData)
                .wrap_err_with(|| format!("Failed to parse share bundle: {:?}", hash))?;

            result.push(OrdersWithTimestamp {
                timestamp_ms,
                order,
                sim_value,
            })
        }

        Ok(result)
    }
}

#[async_trait]
<<<<<<< HEAD
impl Datasource for RelayDB {
    async fn get_data(&self, block: BlockRef) -> eyre::Result<Vec<OrdersWithTimestamp>> {
=======
impl DataSource for RelayDB {
    async fn get_orders(&self, block: BlockRef) -> eyre::Result<Vec<OrdersWithTimestamp>> {
>>>>>>> db634fcb
        let bundles = self
            .get_simulated_bundles_for_block(block.block_number)
            .await
            .with_context(|| format!("Failed to fetch bundles for block {}", block.block_number))?;

        let block_timestamp = OffsetDateTime::from_unix_timestamp(block.block_timestamp as i64)?;
        let share_bundles = self
            .get_simulated_share_bundles_for_block(block.block_number, block_timestamp)
            .await
            .with_context(|| {
                format!(
                    "Failed to fetch share bundles for block {}",
                    block.block_number
                )
            })?;

        trace!(
            "Fetched bundles from flashbots db, bundles: {}, sbundles: {}",
            bundles.len(),
            share_bundles.len()
        );

        Ok(bundles
            .into_iter()
            .chain(share_bundles.into_iter())
            .collect())
    }

<<<<<<< HEAD
    fn clone_box(&self) -> Box<dyn Datasource> {
=======
    fn clone_box(&self) -> Box<dyn DataSource> {
>>>>>>> db634fcb
        Box::new(self.clone())
    }
}

fn sql_decimal_to_wei(val: sqlx::types::BigDecimal) -> Option<U256> {
    let (bi, exp) = val.into_bigint_and_exponent();
    let (bi_sign, bi_bytes) = bi.to_bytes_be();
    let bi = BigInt::from_bytes_be(bi_sign, &bi_bytes);
    let cb = BigDecimal::new(bi, exp);

    let eth = BigDecimal::new(1u64.into(), -18);
    let cb = cb.mul(eth);
    let cb = cb.to_bigint()?;
    let (sign, bytes) = cb.to_bytes_be();
    if sign == Sign::Minus {
        return None;
    }
    let cb = U256::try_from_be_slice(&bytes)?;

    Some(cb)
}

#[cfg(test)]
mod tests {
    use super::*;
    use crate::utils::set_test_debug_tracing_subscriber;
    use sqlx::postgres::PgPoolOptions;

    #[tokio::test]
    #[ignore]
    async fn test_get_simulated_bundles_for_block() {
        set_test_debug_tracing_subscriber();

        let conn_str = std::env::var("DATABASE_URL").expect("DATABASE_URL must be set");

        let pool = PgPoolOptions::new()
            .max_connections(1)
            .connect(&conn_str)
            .await
            .unwrap();

        let db = RelayDB::new(pool);

        let bundles = db
            .get_simulated_bundles_for_block(18064240)
            .await
            .expect("Failed to get bundles");

        assert_eq!(bundles.len(), 150);

        tracing::trace!("bundles: {:#?}", bundles[bundles.len() - 1]);
    }

    #[tokio::test]
    #[ignore]
    async fn test_get_simulated_share_bundles_for_block() {
        set_test_debug_tracing_subscriber();

        let conn_str = std::env::var("DATABASE_URL").expect("DATABASE_URL must be set");

        let pool = PgPoolOptions::new()
            .max_connections(1)
            .connect(&conn_str)
            .await
            .unwrap();

        let db = RelayDB::new(pool);

        let block_ts = OffsetDateTime::from_unix_timestamp(1696937351).unwrap();

        let bundles = db
            .get_simulated_share_bundles_for_block(18319762, block_ts)
            .await
            .expect("Failed to get share bundles");

        dbg!(bundles.len());

        assert_eq!(bundles.len(), 117);

        tracing::trace!("bundles: {:#?}", bundles[bundles.len() - 1]);
    }

    #[test]
    fn test_sql_decimal_to_wei() {
        set_test_debug_tracing_subscriber();

        let val = sqlx::types::BigDecimal::from_str("0.000000000000000001").unwrap();
        let wei = sql_decimal_to_wei(val);
        assert_eq!(wei, Some(U256::from(1u64)));

        let val = sqlx::types::BigDecimal::from_str("0.100000000000000001").unwrap();
        let wei = sql_decimal_to_wei(val);
        assert_eq!(wei, Some(U256::from(100000000000000001u64)));

        let val = sqlx::types::BigDecimal::from_str("-1").unwrap();
        let wei = sql_decimal_to_wei(val);
        assert_eq!(wei, None);

        let val = sqlx::types::BigDecimal::from_str("0.00000000000000000000001").unwrap();
        let wei = sql_decimal_to_wei(val);
        assert_eq!(wei, Some(U256::from(0u64)));
    }
}<|MERGE_RESOLUTION|>--- conflicted
+++ resolved
@@ -1,10 +1,6 @@
 use crate::{
     backtest::{
-<<<<<<< HEAD
-        fetch::datasource::{BlockRef, Datasource},
-=======
         fetch::datasource::{BlockRef, DataSource},
->>>>>>> db634fcb
         OrdersWithTimestamp,
     },
     primitives::{
@@ -252,13 +248,8 @@
 }
 
 #[async_trait]
-<<<<<<< HEAD
-impl Datasource for RelayDB {
-    async fn get_data(&self, block: BlockRef) -> eyre::Result<Vec<OrdersWithTimestamp>> {
-=======
 impl DataSource for RelayDB {
     async fn get_orders(&self, block: BlockRef) -> eyre::Result<Vec<OrdersWithTimestamp>> {
->>>>>>> db634fcb
         let bundles = self
             .get_simulated_bundles_for_block(block.block_number)
             .await
@@ -287,11 +278,7 @@
             .collect())
     }
 
-<<<<<<< HEAD
-    fn clone_box(&self) -> Box<dyn Datasource> {
-=======
     fn clone_box(&self) -> Box<dyn DataSource> {
->>>>>>> db634fcb
         Box::new(self.clone())
     }
 }
