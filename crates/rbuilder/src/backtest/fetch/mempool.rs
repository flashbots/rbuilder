use crate::{
    backtest::{
<<<<<<< HEAD
        fetch::datasource::{BlockRef, Datasource},
=======
        fetch::datasource::{BlockRef, DataSource},
>>>>>>> db634fcb
        OrdersWithTimestamp,
    },
    primitives::{
        serialize::{RawOrder, RawTx, TxEncoding},
        Order,
    },
};
use async_trait::async_trait;
use eyre::WrapErr;
use mempool_dumpster::TransactionRangeError;
use sqlx::types::chrono::DateTime;
<<<<<<< HEAD
use std::{
    fs::create_dir_all,
    path::{Path, PathBuf},
};
=======
use std::path::{Path, PathBuf};
>>>>>>> db634fcb
use time::{Duration, OffsetDateTime};
use tracing::{error, trace};

pub fn get_mempool_transactions(
    data_dir: &Path,
    from: OffsetDateTime,
    to: OffsetDateTime,
) -> eyre::Result<Vec<OrdersWithTimestamp>> {
    let from_millis: i64 = (from.unix_timestamp_nanos() / 1_000_000).try_into()?;
    let to_millis: i64 = (to.unix_timestamp_nanos() / 1_000_000).try_into()?;

    check_and_download_transaction_files(from_millis, to_millis, data_dir)?;

    let txs = mempool_dumpster::get_raw_transactions(data_dir, from_millis, to_millis)?;
    Ok(txs
        .into_iter()
        .filter_map(|tx| {
            let order: Order = RawOrder::Tx(RawTx {
                tx: tx.raw_tx.into(),
            })
            .decode(TxEncoding::NoBlobData)
            .map_err(|err| error!("Failed to parse raw tx: {:?}", err))
            .ok()?;
            let timestamp_ms = tx
                .timestamp_ms
                .try_into()
                .map_err(|err| error!("Failed to parse timestamp: {:?}", err))
                .ok()?;

            Some(OrdersWithTimestamp {
                timestamp_ms,
                order,
                sim_value: None,
            })
        })
        .collect())
}

fn path_transactions(data_dir: &Path, day: &str) -> PathBuf {
    data_dir.join(format!("transactions/{}.parquet", day))
}

fn check_and_download_transaction_files(
    from_millis: i64,
    to_millis: i64,
    data_dir: &Path,
) -> eyre::Result<()> {
    let from_time = DateTime::from_timestamp_millis(from_millis)
        .ok_or(TransactionRangeError::InvalidTimestamp)?;
    let to_time = DateTime::from_timestamp_millis(to_millis)
        .ok_or(TransactionRangeError::InvalidTimestamp)?;

    // get all days in range
    let mut days = Vec::new();
    let mut current_day = from_time.date_naive();
    while current_day <= to_time.date_naive() {
        days.push(current_day.format("%Y-%m-%d").to_string());
        current_day = current_day
            .succ_opt()
            .ok_or(TransactionRangeError::InvalidTimestamp)?;
    }

    // check all day files
    for day in &days {
        let path = path_transactions(data_dir, day);
        if !path.exists() {
            tracing::warn!("Missing file: {}", path.display());
            let config = mempool_dumpster::Config::new(data_dir)
                .with_progress(true)
                .with_overwrite(true);
            config.download_transaction_file(day)?;
        }
    }
    Ok(())
}

#[derive(Debug, Clone)]
pub struct MempoolDumpsterDatasource {
    path: PathBuf,
}

#[async_trait]
<<<<<<< HEAD
impl Datasource for MempoolDumpsterDatasource {
    async fn get_data(&self, block: BlockRef) -> eyre::Result<Vec<OrdersWithTimestamp>> {
=======
impl DataSource for MempoolDumpsterDatasource {
    async fn get_orders(&self, block: BlockRef) -> eyre::Result<Vec<OrdersWithTimestamp>> {
>>>>>>> db634fcb
        let (from, to) = {
            let block_time = OffsetDateTime::from_unix_timestamp(block.block_timestamp as i64)?;
            (
                block_time - Duration::minutes(3),
                // we look ahead by 5 seconds in case block bid was delayed relative to the timestamp
                block_time + Duration::seconds(5),
            )
        };
        let mempool_txs = get_mempool_transactions(&self.path, from, to).wrap_err_with(|| {
            format!(
                "Failed to fetch mempool transactions for block {}",
                block.block_number,
            )
        })?;
        trace!(
            "Fetched unfiltered mempool transactions, count: {}",
            mempool_txs.len()
        );
        // TODO: Filter to only include tnxs from block?
        Ok(mempool_txs)
    }

<<<<<<< HEAD
    fn clone_box(&self) -> Box<dyn Datasource> {
=======
    fn clone_box(&self) -> Box<dyn DataSource> {
>>>>>>> db634fcb
        Box::new(self.clone())
    }
}

impl MempoolDumpsterDatasource {
<<<<<<< HEAD
    pub fn new(path: impl Into<PathBuf>) -> Result<Self, std::io::Error> {
        let path: PathBuf = path.into();

        // create the directory if it doesn't exist
        create_dir_all(&path)?;
        create_dir_all(path.join("transactions"))?;

        Ok(Self { path })
=======
    pub fn new(path: impl Into<PathBuf>) -> Self {
        Self { path: path.into() }
>>>>>>> db634fcb
    }
}

#[cfg(test)]
mod test {
    use super::*;
    use test_utils::ignore_if_env_not_set;
    use time::macros::datetime;

<<<<<<< HEAD
    #[tokio::test]
    async fn test_get_mempool_transactions() {
        let data_dir = match std::env::var("MEMPOOL_DATADIR") {
            Ok(dir) => dir,
            Err(_) => {
                println!("MEMPOOL_DATADIR not set, skipping test");
                return;
            }
        };
=======
    #[ignore_if_env_not_set("MEMPOOL_DATADIR")]
    #[test]
    fn test_get_mempool_transactions() {
        let data_dir = std::env::var("MEMPOOL_DATADIR").expect("MEMPOOL_DATADIR not set");
>>>>>>> db634fcb

        let source = MempoolDumpsterDatasource::new(data_dir).unwrap();
        let block = BlockRef {
            block_number: 18048817,
            block_timestamp: datetime!(2023-09-04 23:59:00 UTC).unix_timestamp() as u64,
        };

<<<<<<< HEAD
        let txs = source.get_data(block).await.unwrap();
        assert_eq!(txs.len(), 1732);
=======
        let txs = get_mempool_transactions(data_dir.as_ref(), from, to).unwrap();
        assert_eq!(txs.len(), 1938);
        dbg!(txs.len());
        dbg!(&txs[0]);
        dbg!(&txs[txs.len() - 1]);
>>>>>>> db634fcb
    }
}<|MERGE_RESOLUTION|>--- conflicted
+++ resolved
@@ -1,10 +1,6 @@
 use crate::{
     backtest::{
-<<<<<<< HEAD
-        fetch::datasource::{BlockRef, Datasource},
-=======
         fetch::datasource::{BlockRef, DataSource},
->>>>>>> db634fcb
         OrdersWithTimestamp,
     },
     primitives::{
@@ -16,14 +12,10 @@
 use eyre::WrapErr;
 use mempool_dumpster::TransactionRangeError;
 use sqlx::types::chrono::DateTime;
-<<<<<<< HEAD
 use std::{
     fs::create_dir_all,
     path::{Path, PathBuf},
 };
-=======
-use std::path::{Path, PathBuf};
->>>>>>> db634fcb
 use time::{Duration, OffsetDateTime};
 use tracing::{error, trace};
 
@@ -106,13 +98,8 @@
 }
 
 #[async_trait]
-<<<<<<< HEAD
-impl Datasource for MempoolDumpsterDatasource {
-    async fn get_data(&self, block: BlockRef) -> eyre::Result<Vec<OrdersWithTimestamp>> {
-=======
 impl DataSource for MempoolDumpsterDatasource {
     async fn get_orders(&self, block: BlockRef) -> eyre::Result<Vec<OrdersWithTimestamp>> {
->>>>>>> db634fcb
         let (from, to) = {
             let block_time = OffsetDateTime::from_unix_timestamp(block.block_timestamp as i64)?;
             (
@@ -135,17 +122,12 @@
         Ok(mempool_txs)
     }
 
-<<<<<<< HEAD
-    fn clone_box(&self) -> Box<dyn Datasource> {
-=======
     fn clone_box(&self) -> Box<dyn DataSource> {
->>>>>>> db634fcb
         Box::new(self.clone())
     }
 }
 
 impl MempoolDumpsterDatasource {
-<<<<<<< HEAD
     pub fn new(path: impl Into<PathBuf>) -> Result<Self, std::io::Error> {
         let path: PathBuf = path.into();
 
@@ -154,10 +136,6 @@
         create_dir_all(path.join("transactions"))?;
 
         Ok(Self { path })
-=======
-    pub fn new(path: impl Into<PathBuf>) -> Self {
-        Self { path: path.into() }
->>>>>>> db634fcb
     }
 }
 
@@ -167,22 +145,10 @@
     use test_utils::ignore_if_env_not_set;
     use time::macros::datetime;
 
-<<<<<<< HEAD
+    #[ignore_if_env_not_set("MEMPOOL_DATADIR")]
     #[tokio::test]
     async fn test_get_mempool_transactions() {
-        let data_dir = match std::env::var("MEMPOOL_DATADIR") {
-            Ok(dir) => dir,
-            Err(_) => {
-                println!("MEMPOOL_DATADIR not set, skipping test");
-                return;
-            }
-        };
-=======
-    #[ignore_if_env_not_set("MEMPOOL_DATADIR")]
-    #[test]
-    fn test_get_mempool_transactions() {
         let data_dir = std::env::var("MEMPOOL_DATADIR").expect("MEMPOOL_DATADIR not set");
->>>>>>> db634fcb
 
         let source = MempoolDumpsterDatasource::new(data_dir).unwrap();
         let block = BlockRef {
@@ -190,15 +156,7 @@
             block_timestamp: datetime!(2023-09-04 23:59:00 UTC).unix_timestamp() as u64,
         };
 
-<<<<<<< HEAD
-        let txs = source.get_data(block).await.unwrap();
+        let txs = source.get_orders(block).await.unwrap();
         assert_eq!(txs.len(), 1732);
-=======
-        let txs = get_mempool_transactions(data_dir.as_ref(), from, to).unwrap();
-        assert_eq!(txs.len(), 1938);
-        dbg!(txs.len());
-        dbg!(&txs[0]);
-        dbg!(&txs[txs.len() - 1]);
->>>>>>> db634fcb
     }
 }