--- conflicted
+++ resolved
@@ -5,11 +5,7 @@
 
 use crate::{
     backtest::{
-<<<<<<< HEAD
-        fetch::datasource::{BlockRef, Datasource},
-=======
         fetch::datasource::{BlockRef, DataSource},
->>>>>>> db634fcb
         BlockData,
     },
     mev_boost::BuilderBlockReceived,
@@ -36,11 +32,7 @@
 pub struct HistoricalDataFetcher {
     eth_provider: BoxedProvider,
     eth_rpc_parallel: usize,
-<<<<<<< HEAD
-    data_sources: Vec<Box<dyn Datasource>>,
-=======
     data_sources: Vec<Box<dyn DataSource>>,
->>>>>>> db634fcb
     payload_delivered_fetcher: PayloadDeliveredFetcher,
 }
 
@@ -51,13 +43,8 @@
         mempool_datadir: PathBuf,
         flashbots_db: Option<PgPool>,
     ) -> Self {
-<<<<<<< HEAD
-        let mut data_sources: Vec<Box<dyn Datasource>> = vec![Box::new(
+        let mut data_sources: Vec<Box<dyn DataSource>> = vec![Box::new(
             mempool::MempoolDumpsterDatasource::new(mempool_datadir).unwrap(),
-=======
-        let mut data_sources: Vec<Box<dyn DataSource>> = vec![Box::new(
-            mempool::MempoolDumpsterDatasource::new(mempool_datadir),
->>>>>>> db634fcb
         )];
 
         if let Some(db_pool) = flashbots_db {
@@ -72,11 +59,7 @@
         }
     }
 
-<<<<<<< HEAD
-    pub fn add_datasource(&mut self, datasource: Box<dyn Datasource>) {
-=======
     pub fn add_datasource(&mut self, datasource: Box<dyn DataSource>) {
->>>>>>> db634fcb
         self.data_sources.push(datasource);
     }
 
@@ -212,11 +195,7 @@
         let block_ref = BlockRef::new(block_number, block_timestamp);
 
         for datasource in &self.data_sources {
-<<<<<<< HEAD
-            let mut datasource_orders = datasource.get_data(block_ref).await?;
-=======
             let mut datasource_orders = datasource.get_orders(block_ref).await?;
->>>>>>> db634fcb
             orders.append(&mut datasource_orders);
         }
 
