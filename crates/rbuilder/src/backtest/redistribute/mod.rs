mod cli;
mod redistribution_algo;

use crate::{
    backtest::{
        execute::backtest_simulate_block,
        redistribute::redistribution_algo::{
            IncludedOrderData, RedistributionCalculator, RedistributionIdentityData,
            RedistributionResult,
        },
        restore_landed_orders::{
            restore_landed_orders, sim_historical_block, ExecutedBlockTx, LandedOrderData,
            SimplifiedOrder,
        },
        BlockData, BuiltBlockData, OrdersWithTimestamp,
    },
    live_builder::cli::LiveBuilderConfig,
    primitives::{Order, OrderId},
    provider::StateProviderFactory,
    utils::{signed_uint_delta, u256decimal_serde_helper},
};
use ahash::{HashMap, HashSet};
use alloy_primitives::{utils::format_ether, Address, B256, I256, U256};
pub use cli::run_backtest_redistribute;
use jsonrpsee::core::Serialize;
use rayon::prelude::*;
use reth_chainspec::ChainSpec;
<<<<<<< HEAD
use std::{
    cmp::{max, min},
    sync::Arc,
};
use tracing::{info, info_span, trace, warn};
=======
use reth_db::DatabaseEnv;
use reth_provider::ProviderFactory;
use std::cmp::{max, min};
use std::sync::Arc;
use tracing::{debug, info, info_span, trace, warn};
>>>>>>> 7c05e80e

#[derive(Debug, Clone, Serialize)]
#[serde(rename_all = "camelCase")]
pub struct IdentityData {
    pub address: Address,
    #[serde(with = "u256decimal_serde_helper")]
    pub redistribution_value_received: U256,
    pub block_value_delta: I256,
    pub inclusion_changes: Vec<OrderInclusionChange>,
}

#[derive(Debug, Clone, Serialize)]
#[serde(rename_all = "camelCase")]
pub struct OrderInclusionChange {
    id: OrderId,
    change: InclusionChange,
    #[serde(with = "u256decimal_serde_helper")]
    profit_before: U256,
    #[serde(with = "u256decimal_serde_helper")]
    profit_after: U256,
}

#[derive(Debug, Clone, Serialize)]
#[serde(rename_all = "camelCase")]
pub enum InclusionChange {
    Excluded,
    Included,
    ProfitChanged,
}

#[derive(Debug, Clone, Serialize)]
#[serde(rename_all = "camelCase")]
pub struct OrderData {
    pub id: OrderId,
    pub identity: Address,
    #[serde(with = "u256decimal_serde_helper")]
    pub redistribution_value_received: U256,
    pub block_value_delta: I256,
    pub inclusion_changes: Vec<OrderInclusionChange>,
    #[serde(with = "u256decimal_serde_helper")]
    pub realized_value: U256,
}

#[derive(Debug, Clone, Serialize)]
#[serde(rename_all = "camelCase")]
pub struct JointContributionData {
    pub identities: Vec<Address>,
    pub block_value_delta: I256,
}

#[derive(Debug, Clone, Serialize)]
#[serde(rename_all = "camelCase")]
pub struct RedistributionBlockOutput {
    pub block_number: u64,
    pub block_hash: B256,
    #[serde(with = "u256decimal_serde_helper")]
    pub block_profit: U256,
    pub identities: Vec<IdentityData>,
    pub landed_orders: Vec<OrderData>,
    pub joint_contribution: Vec<JointContributionData>,
}

pub fn calc_redistributions<
    ConfigType: LiveBuilderConfig + Send + Sync,
    Provider: StateProviderFactory + Clone + 'static,
>(
    provider_factory: Provider,
    config: &ConfigType,
    block_data: BlockData,
    distribute_to_mempool_txs: bool,
) -> eyre::Result<RedistributionBlockOutput> {
    let _block_span = info_span!("block", block = block_data.block_number).entered();
    let protect_signers = config.base_config().backtest_protect_bundle_signers.clone();

    let (onchain_block_profit, block_data, built_block_data) = prepare_block_data(block_data)?;

    let included_orders_available =
        get_available_orders(&block_data, &built_block_data, distribute_to_mempool_txs);

    let restored_landed_orders = restore_available_landed_orders(
        provider_factory.clone(),
        config.base_config().chain_spec()?,
        &block_data,
        &included_orders_available,
    )?;

    let available_orders = split_orders_by_identities(
        included_orders_available,
        &protect_signers,
        &block_data,
        distribute_to_mempool_txs,
    );

    let results_without_exclusion =
        calculate_backtest_without_exclusion(provider_factory.clone(), config, block_data.clone())?;

    let exclusion_results = calculate_backtest_identity_and_order_exclusion(
        provider_factory.clone(),
        config,
        block_data.clone(),
        &available_orders,
        &results_without_exclusion,
    )?;

    let exclusion_results = calc_joint_exclusion_results(
        provider_factory.clone(),
        config,
        block_data.clone(),
        &available_orders,
        &results_without_exclusion,
        exclusion_results,
    )?;

    let calculated_redistribution_result = apply_redistribution_formula(
        onchain_block_profit,
        &available_orders,
        &exclusion_results,
        &restored_landed_orders,
    );

    let result = collect_redistribution_result(
        &block_data,
        onchain_block_profit,
        available_orders,
        results_without_exclusion,
        exclusion_results,
        calculated_redistribution_result,
        &restored_landed_orders,
    );

    let redistributed_identity_value = result
        .identities
        .iter()
        .map(|i| i.redistribution_value_received)
        .sum::<U256>();
    let redistributed_orders_value = result
        .landed_orders
        .iter()
        .map(|o| o.redistribution_value_received)
        .sum::<U256>();

    assert!(
        redistributed_identity_value <= onchain_block_profit,
        "Redistributed identity value is greater than onchain block profit"
    );
    assert!(
        redistributed_orders_value <= onchain_block_profit,
        "Redistributed orders value is greater than onchain block profit"
    );

    Ok(result)
}

fn prepare_block_data(
    mut block_data: BlockData,
) -> eyre::Result<(U256, BlockData, BuiltBlockData)> {
    let built_block_data = if let Some(block_data) = block_data.built_block_data.clone() {
        block_data
    } else {
        warn!(block = block_data.block_number, "Block data not found");
        eyre::bail!("Included block data not found");
    };

    block_data.filter_orders_by_end_timestamp(built_block_data.orders_closed_at);
    // @TODO filter cancellations properly, for this we need actual cancellations in the backtest data
    // filter bundles made out of mempool txs
    block_data.filter_bundles_from_mempool();

    let block_profit = if built_block_data.profit.is_positive() {
        built_block_data.profit.into_sign_and_abs().1
    } else {
        U256::ZERO
    };
    Ok((block_profit, block_data, built_block_data))
}

fn get_available_orders(
    block_data: &BlockData,
    built_block_data: &BuiltBlockData,
    distribute_to_mempool_txs: bool,
) -> Vec<OrdersWithTimestamp> {
    let orders_by_id = block_data
        .available_orders
        .iter()
        .map(|order| (order.order.id(), order.clone()))
        .collect::<HashMap<_, _>>();

    let mut included_orders_available = HashMap::default();
    for id in &built_block_data.included_orders {
        match orders_by_id.get(id) {
            Some(order) => {
                included_orders_available.insert(order.order.id(), order.clone());
            }
            None => {
                warn!(order = ?id, "Included order not found in available orders");
            }
        }
    }
    if distribute_to_mempool_txs {
        for tx in block_data.onchain_block.transactions.hashes() {
            let id = OrderId::Tx(*tx);
            if let Some(order) = orders_by_id.get(&id) {
                included_orders_available.insert(order.order.id(), order.clone());
            }
        }
    }
    let mut included_orders_available = included_orders_available.into_values().collect::<Vec<_>>();
    included_orders_available.sort_by_key(|order| order.order.id());
    included_orders_available
}

fn restore_available_landed_orders<Provider: StateProviderFactory + Clone>(
    provider_factory: Provider,
    chain_spec: Arc<ChainSpec>,
    block_data: &BlockData,
    included_orders_available: &[OrdersWithTimestamp],
) -> eyre::Result<HashMap<OrderId, LandedOrderData>> {
    let block_txs = sim_historical_block(
        provider_factory.clone(),
        chain_spec,
        block_data.onchain_block.clone(),
    )?
    .into_iter()
    .map(|executed_tx| {
        ExecutedBlockTx::new(
            executed_tx.tx.hash,
            executed_tx.coinbase_profit,
            executed_tx.receipt.success,
        )
    })
    .collect::<Vec<_>>();

    let mut simplified_orders = Vec::new();

    for available_order in included_orders_available {
        simplified_orders.push(SimplifiedOrder::new_from_order(&available_order.order));
    }

    // we always add mempool txs to the list of available orders
    // so that when restoring only unique and private txs are counted towards profit
    for available_order in &block_data.available_orders {
        if available_order.order.is_tx()
            && !included_orders_available
                .iter()
                .any(|o| o.order.id() == available_order.order.id())
        {
            simplified_orders.push(SimplifiedOrder::new_from_order(&available_order.order));
        }
    }
    Ok(restore_landed_orders(block_txs, simplified_orders))
}

#[derive(Debug)]
struct AvailableOrders {
    included_orders_available: Vec<OrdersWithTimestamp>,
    included_orders_by_address: Vec<(Address, Vec<OrderId>)>,
    all_orders_by_address: HashMap<Address, Vec<OrderId>>,
    orders_id_to_address: HashMap<OrderId, Address>,
    all_orders_by_id: HashMap<OrderId, Order>,
}

impl AvailableOrders {
    /// When calculating exclusion values for individual orders we want to exclude
    /// other conflicting orders from the same identity
    /// * we exclude orders itself
    /// * other orders from the same identity with conflicting nonces
    /// * other orders from the same identity with the same replacement uuid
    fn calc_individual_included_orders_exclusion(&self) -> HashMap<OrderId, Vec<OrderId>> {
        let get_nonces_and_replacement = |id| {
            let order = self
                .all_orders_by_id
                .get(id)
                .expect("order not found it all orders set");
            let mandatory_nonces: HashSet<Address> = order
                .nonces()
                .iter()
                .filter_map(|n| {
                    if n.optional {
                        return None;
                    }
                    Some(n.address)
                })
                .collect();
            (mandatory_nonces, order.replacement_key())
        };

        let mut result = HashMap::default();
        for (address, included_orders) in &self.included_orders_by_address {
            for included in included_orders {
                let mut order_exclusion = vec![*included];

                let (nonces, replacement) = get_nonces_and_replacement(included);

                for other_order in self
                    .all_orders_by_address
                    .get(address)
                    .expect("all orders by address not found")
                {
                    let (other_nonces, other_replacement) = get_nonces_and_replacement(other_order);
                    for nonce in &nonces {
                        if other_nonces.contains(nonce) {
                            order_exclusion.push(*other_order);
                        }
                    }
                    if replacement.is_some() && other_replacement == replacement {
                        order_exclusion.push(*other_order);
                    }
                }
                result.insert(*included, order_exclusion);
            }
        }
        result
    }
}

fn split_orders_by_identities(
    included_orders_available: Vec<OrdersWithTimestamp>,
    protect_signers: &[Address],
    block_data: &BlockData,
    distribute_to_mempool_txs: bool,
) -> AvailableOrders {
    let mut all_orders_by_address: HashMap<Address, Vec<OrderId>> = HashMap::default();
    let mut included_orders_by_address: HashMap<Address, Vec<OrderId>> = HashMap::default();
    let mut orders_id_to_address = HashMap::default();

    for order in &included_orders_available {
        let order_id = order.order.id();
        let address = match order_redistribution_address(&order.order, protect_signers) {
            Some(address) => address,
            None => {
                warn!(order = ?order_id, "Included order redistribution address not found");
                continue;
            }
        };
        info!(identity = ?address, order = ?order_id,"Available landed order");
        let orders = included_orders_by_address.entry(address).or_default();
        orders.push(order_id);
        orders_id_to_address.insert(order_id, address);
    }

    for order in &block_data.available_orders {
        let id = order.order.id();
        let address = match order_redistribution_address(&order.order, protect_signers) {
            Some(address) => address,
            None => {
                warn!(order = ?id, "Available order redistribution address not found");
                continue;
            }
        };
        let order_was_included = included_orders_by_address
            .get(&address)
            .map(|o| o.contains(&id))
            .unwrap_or_default();
        // the idea here is for the (real) situation where we have
        // 1. bundle from some address
        // 2. mempool tx from that address
        // 3. and we don't count mempool transactions
        // We don't count mempool tx by that address as sent by that identity
        // because mempool txs are not private
        if order.order.is_tx() && !distribute_to_mempool_txs && !order_was_included {
            continue;
        }
        let orders = all_orders_by_address.entry(address).or_default();
        orders.push(id);
        orders_id_to_address.insert(id, address);
    }

    let mut included_orders_by_address: Vec<(Address, Vec<OrderId>)> =
        included_orders_by_address.into_iter().collect();
    included_orders_by_address.sort_by_key(|(address, _)| *address);
    for (_, orders) in &mut included_orders_by_address {
        orders.sort();
    }

    AvailableOrders {
        included_orders_available,
        included_orders_by_address,
        all_orders_by_address,
        orders_id_to_address,
        all_orders_by_id: block_data
            .available_orders
            .iter()
            .map(|order| (order.order.id(), order.order.clone()))
            .collect(),
    }
}

#[derive(Debug)]
struct ResultsWithoutExclusion {
    profit: U256,
    orders_included: Vec<(OrderId, U256)>,
    orders_failed: Vec<OrderId>,
}

impl ResultsWithoutExclusion {
    fn exclusion_input(&self, exclude_orders: Vec<OrderId>) -> ExclusionInput {
        ExclusionInput {
            exclude_orders,
            orders_included_before: self.orders_included.to_vec(),
            orders_excluded_before: self.orders_failed.to_vec(),
            profit_before: self.profit,
        }
    }
}

fn calculate_backtest_without_exclusion<
    ConfigType: LiveBuilderConfig,
    Provider: StateProviderFactory + Clone + 'static,
>(
    provider_factory: Provider,
    config: &ConfigType,
    block_data: BlockData,
) -> eyre::Result<ResultsWithoutExclusion> {
    let ExclusionResult {
        profit,
        new_orders_failed: orders_failed,
        new_orders_included: orders_included,
        ..
    } = calc_profit_after_exclusion(
        provider_factory.clone(),
        config,
        &block_data,
        ExclusionInput {
            exclude_orders: vec![],
            orders_included_before: vec![],
            orders_excluded_before: vec![],
            profit_before: U256::ZERO,
        },
    )?;
    Ok(ResultsWithoutExclusion {
        profit,
        orders_included,
        orders_failed,
    })
}

#[derive(Debug)]
struct ExclusionResults {
    landed_orders: HashMap<OrderId, ExclusionResult>,
    identities: HashMap<Address, ExclusionResult>,
    joint_exclusion_result: HashMap<(Address, Address), ExclusionResult>,
}

impl ExclusionResults {
    fn identity_exclusion(&self, address: &Address) -> &ExclusionResult {
        self.identities
            .get(address)
            .expect("Identity exclusion not found")
    }

    fn order_exclusion(&self, order_id: &OrderId) -> &ExclusionResult {
        self.landed_orders
            .get(order_id)
            .expect("Order exclusion not found")
    }

    fn joint_block_value_delta(&self) -> Vec<((Address, Address), I256)> {
        let mut result: Vec<_> = self
            .joint_exclusion_result
            .iter()
            .map(|((a1, a2), r)| ((*a1, *a2), r.block_value_delta))
            .collect();
        result.sort_by_key(|(a1, a2)| (*a1, *a2));
        result
    }
}

fn calculate_backtest_identity_and_order_exclusion<
    ConfigType: LiveBuilderConfig + Sync,
    Provider: StateProviderFactory + Clone + 'static,
>(
    provider_factory: Provider,
    config: &ConfigType,
    block_data: BlockData,
    available_orders: &AvailableOrders,
    results_without_exclusion: &ResultsWithoutExclusion,
) -> eyre::Result<ExclusionResults> {
    let included_orders_exclusion = {
        let mut result = Vec::new();
        let mut included_orders_exclusions =
            available_orders.calc_individual_included_orders_exclusion();
        for order in &available_orders.included_orders_available {
            let id = order.order.id();
            let exclusions = included_orders_exclusions
                .remove(&id)
                .expect("included order exclusion not found");
            result.push((id, exclusions))
        }
        result
    };

    let result_after_landed_orders_exclusion: HashMap<OrderId, ExclusionResult> =
        included_orders_exclusion
            .into_par_iter()
            .map(|(id, exclusions)| {
                trace!(order = ?id, excluding = ?exclusions, "Excluding orders for landed order");
                calc_profit_after_exclusion(
                    provider_factory.clone(),
                    config,
                    &block_data,
                    results_without_exclusion.exclusion_input(exclusions),
                )
                .map(|ok| (id, ok))
            })
            .collect::<Result<_, _>>()?;

    let result_after_identity_exclusion: HashMap<Address, ExclusionResult> = available_orders
        .included_orders_by_address
        .to_vec()
        .into_par_iter()
        .map(|(address, _)| {
            let orders = available_orders
                .all_orders_by_address
                .get(&address)
                .expect("all orders by address not found")
                .clone();
            trace!(identity = ?address, excluding = ?orders, "Excluding orders for identity");
            calc_profit_after_exclusion(
                provider_factory.clone(),
                config,
                &block_data,
                results_without_exclusion.exclusion_input(orders),
            )
            .map(|ok| (address, ok))
        })
        .collect::<Result<_, _>>()?;

    Ok(ExclusionResults {
        landed_orders: result_after_landed_orders_exclusion,
        identities: result_after_identity_exclusion,
        joint_exclusion_result: HashMap::default(),
    })
}

fn calc_joint_exclusion_results<
    ConfigType: LiveBuilderConfig + Sync,
    Provider: StateProviderFactory + Clone + 'static,
>(
    provider_factory: Provider,
    config: &ConfigType,
    block_data: BlockData,
    available_orders: &AvailableOrders,
    results_without_exclusion: &ResultsWithoutExclusion,
    mut exclusion_results: ExclusionResults,
) -> eyre::Result<ExclusionResults> {
    // calculate identities that are possibly connected
    let mut joint_contribution_todo: Vec<(Address, Address)> = Vec::new();
    // here we link identities if excluding order by one identity
    // leads to exclusion of order from another identitiy
    for (order, exclusion_result) in &exclusion_results.landed_orders {
        let address1 = *available_orders
            .orders_id_to_address
            .get(order)
            .expect("order address not found");
        let candidate_conflicting_bundles = exclusion_result
            .new_orders_failed
            .iter()
            .chain(
                exclusion_result
                    .orders_profit_changed
                    .iter()
                    .map(|(o, _)| o),
            )
            .filter(|o| !matches!(o, OrderId::Tx(_)));
        for new_failed_order in candidate_conflicting_bundles {
            // we only consider landed <-> landed order conflicts
            if !available_orders
                .included_orders_available
                .iter()
                .any(|o| o.order.id() == *new_failed_order)
            {
                continue;
            }
            let address2 = *available_orders
                .orders_id_to_address
                .get(new_failed_order)
                .expect("order address not found");
            if address1 != address2 {
                joint_contribution_todo.push((min(address1, address2), max(address1, address2)));
                warn!(address1 = ?address1, order1 = ?order, address2 = ?address2, order2 = ?new_failed_order, "Possible identity conflict");
            }
        }
    }
    joint_contribution_todo.sort();
    joint_contribution_todo.dedup();

    exclusion_results.joint_exclusion_result = joint_contribution_todo
        .into_par_iter()
        .map(|(address1, address2)| {
            let orders1 = available_orders
                .all_orders_by_address
                .get(&address1)
                .expect("orders by address not found")
                .clone();
            let orders2 = available_orders
                .all_orders_by_address
                .get(&address2)
                .expect("orders by address not found")
                .clone();
            let orders = orders1.iter().chain(orders2.iter()).cloned().collect();
            trace!(?address1, ?address2, excluding = ?orders, "Calculating joint contribution");
            calc_profit_after_exclusion(
                provider_factory.clone(),
                config,
                &block_data,
                results_without_exclusion.exclusion_input(orders),
            )
            .map(|ok| ((address1, address2), ok))
        })
        .collect::<Result<_, _>>()?;

    for ((address1, address2), result) in &exclusion_results.joint_exclusion_result {
        let block_value_delta = result.block_value_delta;
        if !block_value_delta.is_positive() {
            warn!(?address1, ?address2, newly_included_orders = ?result.new_orders_included, "Joint block value delta is not positive");
        };
        let bvd1 = exclusion_results
            .identity_exclusion(address1)
            .block_value_delta;
        let bvd2 = exclusion_results
            .identity_exclusion(address2)
            .block_value_delta;
        if bvd1 + bvd2 > block_value_delta {
            warn!(address1 = ?address1, address2 = ?address2, "Joint block value delta is smaller than sum of individual block value deltas");
        }
    }

    Ok(exclusion_results)
}

fn apply_redistribution_formula(
    onchain_block_profit: U256,
    available_orders: &AvailableOrders,
    exclusion_results: &ExclusionResults,
    restored_landed_orders: &HashMap<OrderId, LandedOrderData>,
) -> RedistributionResult {
    let mut identity_data = Vec::new();
    for (address, landed_orders) in &available_orders.included_orders_by_address {
        let mut included_orders = Vec::new();
        for id in landed_orders {
            let restored_landed_order = restored_landed_orders
                .get(id)
                .expect("order is not restored");
            if let Some(error) = &restored_landed_order.error {
                warn!(identity = ?address, order = ?id, err = ?error, "Landed order is not properly recovered");
                continue;
            }
            debug!(identity = ?address, order = ?id, "Landed order is properly recovered");

            let realized_value = restored_landed_order.unique_coinbase_profit;
            if !realized_value.is_positive() {
                warn!(identity = ?address, order = ?id, realized_value = format_ether(realized_value), "Order unique coinbase profit is not positive");
                continue;
            }
            let realized_value = realized_value.into_sign_and_abs().1;
            debug!(identity = ?address, order = ?id, realized_value = format_ether(realized_value), "Order unique coinbase profit");
            included_orders.push(IncludedOrderData {
                id: *id,
                realized_value,
            });
        }
        let block_value_delta = exclusion_results
            .identity_exclusion(address)
            .block_value_delta;
        if !block_value_delta.is_positive() {
            warn!(identity = ?address, block_value_delta = format_ether(block_value_delta), "Identity block value delta is not positive");
            continue;
        }
        let block_value_delta = block_value_delta.into_sign_and_abs().1;
        debug!(identity = ?address, block_value_delta = format_ether(block_value_delta), "Identity block value delta");
        identity_data.push(RedistributionIdentityData {
            address: *address,
            block_value_delta,
            included_orders,
        })
    }
    let joint_block_value_delta = exclusion_results
        .joint_block_value_delta()
        .into_iter()
        .filter_map(|((a1, a2), v)| {
            if v.is_positive() {
                Some(((a1, a2), v.into_sign_and_abs().1))
            } else {
                None
            }
        })
        .collect();

    RedistributionCalculator {
        landed_block_profit: onchain_block_profit,
        identity_data,
        joint_block_value_delta,
    }
    .calculate_redistribution()
}

fn collect_redistribution_result(
    block_data: &BlockData,
    onchain_block_profit: U256,
    available_orders: AvailableOrders,
    results_without_exclusion: ResultsWithoutExclusion,
    exclusion_results: ExclusionResults,
    calculated_redistribution_result: RedistributionResult,
    restored_landed_orders: &HashMap<OrderId, LandedOrderData>,
) -> RedistributionBlockOutput {
    let mut result = RedistributionBlockOutput {
        block_number: block_data.block_number,
        block_hash: block_data.onchain_block.header.hash.unwrap_or_default(),
        block_profit: onchain_block_profit,
        identities: Vec::new(),
        landed_orders: Vec::new(),
        joint_contribution: exclusion_results
            .joint_block_value_delta()
            .into_iter()
            .map(|((a1, a2), v)| JointContributionData {
                identities: vec![a1, a2],
                block_value_delta: v,
            })
            .collect(),
    };

    // let order_to_profit_without_exclusion = orders_included.
    for (address, landed_orders) in available_orders.included_orders_by_address {
        let redistribution_identity_data = calculated_redistribution_result
            .value_by_identity
            .iter()
            .find(|id| id.address == address)
            .cloned();
        for id in landed_orders {
            let redistribution_value_received = redistribution_identity_data
                .as_ref()
                .and_then(|d| {
                    d.order_redistribution_value
                        .iter()
                        .find(|(o, _)| o == &id)
                        .cloned()
                })
                .map(|(_, v)| v)
                .unwrap_or_default();
            let result_after_order_exclusion = exclusion_results.order_exclusion(&id);
            let block_value_delta = result_after_order_exclusion.block_value_delta;
            let restored_order_data = restored_landed_orders
                .get(&id)
                .expect("restored landed order is not found");
            let realized_value = restored_order_data
                .unique_coinbase_profit
                .try_into()
                .unwrap_or_default();
            info!(identity = ?address,
                order = ?id,
                block_value_delta = format_ether(block_value_delta),
                redistribution_value_received = format_ether(redistribution_value_received),
                realized_value = format_ether(realized_value),
                "Included order data"
            );
            result.landed_orders.push(OrderData {
                id,
                identity: address,
                redistribution_value_received,
                block_value_delta,
                inclusion_changes: calc_inclusion_change(
                    result_after_order_exclusion,
                    &results_without_exclusion.orders_included,
                ),
                realized_value,
            })
        }
        let result_after_identity_exclusion = exclusion_results.identity_exclusion(&address);
        let block_value_delta = result_after_identity_exclusion.block_value_delta;
        let redistribution_value_received = redistribution_identity_data
            .map(|d| d.redistribution_value)
            .unwrap_or_default();
        info!(identity = ?address,
                block_value_delta = format_ether(block_value_delta),
                redistribution_value_received = format_ether(redistribution_value_received),
                "Identity data"
        );
        result.identities.push(IdentityData {
            address,
            redistribution_value_received,
            block_value_delta,
            inclusion_changes: calc_inclusion_change(
                result_after_identity_exclusion,
                &results_without_exclusion.orders_included,
            ),
        })
    }
    result
}

fn calc_inclusion_change(
    exclusion_result: &ExclusionResult,
    included_before: &[(OrderId, U256)],
) -> Vec<OrderInclusionChange> {
    let mut result = Vec::new();
    for (id, profit_after) in &exclusion_result.new_orders_included {
        result.push(OrderInclusionChange {
            id: *id,
            change: InclusionChange::Included,
            profit_before: U256::ZERO,
            profit_after: *profit_after,
        })
    }
    for id in &exclusion_result.new_orders_failed {
        let profit_before = included_before
            .iter()
            .find(|(i, _)| i == id)
            .map(|(_, p)| *p)
            .unwrap_or_default();
        result.push(OrderInclusionChange {
            id: *id,
            change: InclusionChange::Excluded,
            profit_before,
            profit_after: U256::ZERO,
        })
    }
    for (id, profit_after) in &exclusion_result.orders_profit_changed {
        let profit_before = included_before
            .iter()
            .find(|(i, _)| i == id)
            .map(|(_, p)| *p)
            .unwrap_or_default();
        result.push(OrderInclusionChange {
            id: *id,
            change: InclusionChange::ProfitChanged,
            profit_before,
            profit_after: *profit_after,
        })
    }
    result.sort_by_key(|k| k.id);
    result
}

#[derive(Debug)]
struct ExclusionInput {
    exclude_orders: Vec<OrderId>,
    orders_included_before: Vec<(OrderId, U256)>,
    orders_excluded_before: Vec<OrderId>,
    profit_before: U256,
}

#[derive(Debug)]
struct ExclusionResult {
    profit: U256,
    block_value_delta: I256,
    new_orders_failed: Vec<OrderId>,
    new_orders_included: Vec<(OrderId, U256)>,
    orders_profit_changed: Vec<(OrderId, U256)>,
}

/// calculate block profit excluding some orders
fn calc_profit_after_exclusion<
    ConfigType: LiveBuilderConfig,
    Provider: StateProviderFactory + Clone + 'static,
>(
    provider_factory: Provider,
    config: &ConfigType,
    block_data: &BlockData,
    exclusion_input: ExclusionInput,
) -> eyre::Result<ExclusionResult> {
    let block_data_with_excluded = {
        let mut block_data = block_data.clone();
        block_data
            .available_orders
            .retain(|order| !exclusion_input.exclude_orders.contains(&order.order.id()));
        block_data
    };

    let available_orders: HashSet<_> = block_data_with_excluded
        .available_orders
        .iter()
        .map(|order| order.order.id())
        .collect();
    let orders_included_before: HashMap<_, _> =
        exclusion_input.orders_included_before.into_iter().collect();
    let orders_excluded_before: HashSet<_> =
        exclusion_input.orders_excluded_before.into_iter().collect();

    let base_config = config.base_config();

    // we set built_block_lag_ms to 0 here because we already prefiltered all the orders
    // in built_block_data, so we essentially just disable filtering in the `backtest_simulate_block`
    // but we still filter by the relay timestamp
    let built_block_lag_ms = 0;

    let result = backtest_simulate_block(
        block_data_with_excluded,
        provider_factory.clone(),
        base_config.chain_spec()?,
        built_block_lag_ms,
        base_config.backtest_builders.clone(),
        config,
        base_config.blocklist()?,
        &base_config.sbundle_mergeabe_signers(),
    )?
    .builder_outputs
    .into_iter()
    .max_by_key(|o| o.our_bid_value)
    .ok_or(eyre::eyre!("No max value found"))?;

    let orders_included: HashMap<_, _> = result
        .included_orders
        .into_iter()
        .zip(result.included_order_profits)
        .collect();

    let mut new_orders_included = Vec::new();
    let mut orders_profit_changed = Vec::new();
    for (inc_ord, inc_profit) in &orders_included {
        if !orders_included_before.contains_key(inc_ord) {
            new_orders_included.push((*inc_ord, *inc_profit));
        } else if orders_included_before.get(inc_ord) != Some(inc_profit) {
            orders_profit_changed.push((*inc_ord, *inc_profit));
        }
    }

    let mut new_orders_failed = Vec::new();
    for order in available_orders {
        if !orders_included.contains_key(&order) && !orders_excluded_before.contains(&order) {
            new_orders_failed.push(order);
        }
    }

    let block_value_delta = signed_uint_delta(exclusion_input.profit_before, result.our_bid_value);

    Ok(ExclusionResult {
        profit: result.our_bid_value,
        block_value_delta,
        new_orders_failed,
        new_orders_included,
        orders_profit_changed,
    })
}

fn order_redistribution_address(order: &Order, protect_signers: &[Address]) -> Option<Address> {
    let signer = match order.signer() {
        Some(signer) => signer,
        None => {
            return if order.is_tx() {
                Some(order.list_txs().first()?.0.tx.signer())
            } else {
                None
            }
        }
    };

    if !protect_signers.contains(&signer) {
        return Some(signer);
    }

    match order {
        Order::Bundle(bundle) => {
            // if its just a bundle we take origin tx of the first transaction
            let tx = bundle.txs.first()?;
            Some(tx.tx.signer())
        }
        Order::ShareBundle(bundle) => {
            // if it is a share bundle we take either
            // 1. first address from the refund config
            // 2. origin of the first tx

            if let Some(first_refund) = bundle.inner_bundle.refund_config.first() {
                return Some(first_refund.address);
            }

            let txs = bundle.list_txs();
            let (first_tx, _) = txs.first()?;
            Some(first_tx.tx.signer())
        }
        Order::Tx(_) => {
            unreachable!("Mempool tx order can't have signer");
        }
    }
}<|MERGE_RESOLUTION|>--- conflicted
+++ resolved
@@ -25,19 +25,13 @@
 use jsonrpsee::core::Serialize;
 use rayon::prelude::*;
 use reth_chainspec::ChainSpec;
-<<<<<<< HEAD
+use reth_db::DatabaseEnv;
+use reth_provider::ProviderFactory;
 use std::{
     cmp::{max, min},
     sync::Arc,
 };
-use tracing::{info, info_span, trace, warn};
-=======
-use reth_db::DatabaseEnv;
-use reth_provider::ProviderFactory;
-use std::cmp::{max, min};
-use std::sync::Arc;
 use tracing::{debug, info, info_span, trace, warn};
->>>>>>> 7c05e80e
 
 #[derive(Debug, Clone, Serialize)]
 #[serde(rename_all = "camelCase")]
