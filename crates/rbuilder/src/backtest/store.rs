// store orders in the sqlite database

use crate::backtest::BuiltBlockData;
use crate::primitives::OrderId;
use crate::utils::timestamp_ms_to_offset_datetime;
use crate::{
    backtest::{BlockData, OrdersWithTimestamp, RawOrdersWithTimestamp},
    mev_boost::BuilderBlockReceived,
    primitives::serialize::{RawOrder, TxEncoding},
};
use ahash::{HashMap, HashSet};
use alloy_primitives::utils::{ParseUnits, Unit};
use alloy_primitives::{
    utils::{format_ether, parse_ether},
    Address, B256, I256, U256,
};
use lz4_flex::{block::DecompressError, compress_prepend_size, decompress_size_prepended};
use rayon::prelude::*;
use sqlx::{
    sqlite::{SqliteConnectOptions, SqliteRow},
    ConnectOptions, Connection, Executor, Row, SqliteConnection,
};
use std::str::FromStr;
use std::{
    ffi::OsString,
    path::{Path, PathBuf},
};

/// Version of the data/format on the DB.
/// Since we don't have backwards compatibility every time this is increased we must re-create the DB (manually delete the sqlite)
const VERSION: i64 = 10;

/// Storage of BlockData.
/// It allows us to locally cache (using a SQLite DB) all the info we need for backtesting so we don't have to
/// go to the mempool dumpster (or any other source) every time we simulate a block.
pub struct HistoricalDataStorage {
    conn: SqliteConnection,
}

#[derive(Debug, Clone, PartialEq, Eq)]
pub struct HistoricalBlocksInfo {
    pub block_number: u64,
    pub block_hash: B256,
    pub fee_recipient: Address,
    pub bid_value: U256,
    pub order_count: usize,
}

impl HistoricalDataStorage {
    pub async fn new_from_path(path: impl AsRef<Path>) -> eyre::Result<Self> {
        // expand the path
        let path_expanded = shellexpand::tilde(path.as_ref().to_str().unwrap());
        let path_expanded_buf = PathBuf::from(OsString::from(path_expanded.as_ref()));

        let mut res = Self {
            conn: SqliteConnectOptions::new()
                .filename(path_expanded_buf)
                .create_if_missing(true)
                .connect()
                .await?,
        };
        res.create_tables().await?;
        Ok(res)
    }

    pub async fn new_from_memory() -> eyre::Result<Self> {
        let mut res = Self {
            conn: SqliteConnectOptions::new().connect().await?,
        };
        res.create_tables().await?;
        Ok(res)
    }

    pub async fn create_tables(&mut self) -> eyre::Result<()> {
        // check if db was initialized before
        let initialized = sqlx::query(
            r#"
            SELECT count(*) from sqlite_master WHERE type='table' AND name='orders';
        "#,
        )
        .fetch_one(&mut self.conn)
        .await?
        .try_get::<i64, _>(0)?
            > 0;

        if initialized {
            // check version
            let version = sqlx::query(
                r#"
                SELECT version from version;
            "#,
            )
            .fetch_optional(&mut self.conn)
            .await
            .ok()
            .flatten()
            .and_then(|row| row.try_get::<i64, _>(0).ok());
            if version != Some(VERSION) {
                return Err(eyre::eyre!("Invalid local backtest database version, need {}, got {:?}. Please recreate backtest sqlite db", VERSION, version));
            }
            return Ok(());
        }

        self.conn
            .execute(
                r#"
            CREATE TABLE IF NOT EXISTS orders (
                block_number INTEGER NOT NULL,
                timestamp_ms INTEGER NOT NULL,
                order_type TEXT NOT NULL,
                coinbase_profit TEXT,
                gas_used INTEGER,
                order_id TEXT,
                order_data BLOB NOT NULL
            );

            CREATE INDEX IF NOT EXISTS orders_block_number_idx ON orders (block_number);

            CREATE TABLE IF NOT EXISTS blocks (
                block_number INTEGER NOT NULL,
                block_hash TEXT NOT NULL,
                fee_recipient TEXT NOT NULL,
                bid_value TEXT NOT NULL
            );

            CREATE INDEX IF NOT EXISTS blocks_block_number_idx ON blocks (block_number);

            CREATE TABLE IF NOT EXISTS blocks_data (
                block_number INTEGER NOT NULL,
                winning_bid_trace BLOB NOT NULL,
                onchain_block BLOB NOT NULL
            );


            CREATE TABLE IF NOT EXISTS built_block_included_orders (
                block_number INTEGER NOT NULL,
                order_id TEXT NOL NULL
            );

            CREATE TABLE IF NOT EXISTS built_block_data (
                block_number INTEGER NOT NULL,
                orders_closed_at_ts_ms INTEGER NOT NULL,
                sealed_at_ts_ms INTEGER NOT NULL,
                profit TEXT NOT NULL
            );

            CREATE TABLE IF NOT EXISTS version (
                version INTEGER NOT NULL
            );
            "#,
            )
            .await?;

        sqlx::query(
            "INSERT INTO version (version) SELECT ? WHERE NOT EXISTS(SELECT * FROM version);",
        )
        .bind(VERSION)
        .execute(&mut self.conn)
        .await?;

        Ok(())
    }

    pub async fn write_block_data(&mut self, block_data: BlockData) -> eyre::Result<()> {
        self.conn.transaction(|conn| Box::pin(async move {
            // check if block is already in the database
            let block_exists = sqlx::query(
                r#"
            SELECT count(*) from blocks WHERE block_number = ?;
            "#,
            ).bind(block_data.block_number as i64)
                .fetch_one(conn.as_mut())
                .await?
                .try_get::<i64, _>(0)?
                > 0;
            if block_exists {
                // delete old data
                sqlx::query(
                    r#"
                DELETE FROM blocks WHERE block_number = ?;
                "#,
                ).bind(block_data.block_number as i64)
                    .execute(conn.as_mut())
                    .await?;
                sqlx::query(
                    r#"
                DELETE FROM orders WHERE block_number = ?;
                "#,
                ).bind(block_data.block_number as i64)
                    .execute(conn.as_mut())
                    .await?;
                sqlx::query(
                    r#"
                DELETE FROM blocks_data WHERE block_number = ?;
                "#,
                ).bind(block_data.block_number as i64)
                    .execute(conn.as_mut())
                    .await?;
                sqlx::query(
                    r#"
                DELETE FROM built_block_included_orders WHERE block_number = ?;
                "#,
                ).bind(block_data.block_number as i64)
                    .execute(conn.as_mut())
                    .await?;
                sqlx::query(
                    r#"
                DELETE FROM built_block_data WHERE block_number = ?;
                "#,
                ).bind(block_data.block_number as i64)
                    .execute(conn.as_mut())
                    .await?;
            }

            sqlx::query(
                r#"
            INSERT INTO blocks (block_number, block_hash, fee_recipient, bid_value)
            VALUES (?, ?, ?, ?)
            "#,
            ).bind(block_data.block_number as i64)
                .bind(format!("{:?}", block_data.winning_bid_trace.block_hash))
                .bind(format!("{:?}", block_data.winning_bid_trace.proposer_fee_recipient))
                .bind(format_ether(block_data.winning_bid_trace.value))
                .execute(conn.as_mut())
                .await?;

            let winning_bid_json = compress_data(&serde_json::to_vec(&block_data.winning_bid_trace)?);
            let onchain_block_json = compress_data(&serde_json::to_vec(&block_data.onchain_block)?);
            sqlx::query(
                r#"
            INSERT INTO blocks_data (block_number, winning_bid_trace, onchain_block)
            VALUES (?, ?, ?)
            "#,
            ).bind(block_data.block_number as i64)
                .bind(winning_bid_json)
                .bind(onchain_block_json)
                .execute(conn.as_mut())
                .await?;

            for order in block_data.available_orders {
                let raw_order: RawOrdersWithTimestamp = order.clone().into();
                let order_id = order.order.id().to_string();
                let order_json = compress_data(&serde_json::to_vec(&raw_order)?);
                sqlx::query(
                    r#"
                INSERT INTO orders (block_number, timestamp_ms, order_type, coinbase_profit, gas_used, order_id, order_data)
                VALUES (?, ?, ?, ?, ?, ?, ?)
                "#,
                ).bind(block_data.block_number as i64)
                    .bind(order.timestamp_ms as i64)
                    .bind(order_type(&raw_order.order))
                    .bind(order.sim_value.clone().map(|v| {
                        format_ether(v.coinbase_profit)
                    }))
                    .bind(order.sim_value.clone().map(|v| v.gas_used as i64))
                    .bind(order_id)
                    .bind(order_json)
                    .execute(conn.as_mut())
                    .await?;
            }

            if let Some(built_block_data) = block_data.built_block_data {
                for order_id in built_block_data.included_orders {
                    let order_id = order_id.to_string();
                    sqlx::query(
                        r#"
                    INSERT INTO built_block_included_orders (block_number, order_id)
                    VALUES (?, ?)
                    "#,
                    ).bind(block_data.block_number as i64)
                        .bind(order_id)
                        .execute(conn.as_mut())
                        .await?;
                }

                let orders_closed_at_ts_ms = built_block_data.orders_closed_at.unix_timestamp_nanos() as i64 / 1_000_000;
                let sealed_at_ts_ms = built_block_data.sealed_at.unix_timestamp_nanos() as i64 / 1_000_000;

                sqlx::query(
                    r#"
                INSERT INTO built_block_data (block_number, orders_closed_at_ts_ms, sealed_at_ts_ms, profit)
                VALUES (?, ?, ?, ?)
                "#,
                ).bind(block_data.block_number as i64)
                    .bind(orders_closed_at_ts_ms)
                    .bind(sealed_at_ts_ms)
                    .bind(format_ether(built_block_data.profit))
                    .execute(conn.as_mut())
                    .await?;
            }


            Ok::<_, eyre::Error>(())
        })).await?;

        Ok(())
    }

    pub async fn read_block_data(&mut self, block_number: u64) -> eyre::Result<BlockData> {
        let block_data = sqlx::query(
            r#"
        SELECT block_number, winning_bid_trace, onchain_block FROM blocks_data
        WHERE block_number = ?
        "#,
        )
        .bind(block_number as i64)
        .fetch_optional(&mut self.conn)
        .await?;
        let block_data = match block_data {
            Some(block_data) => block_data,
            None => return Err(eyre::eyre!("Block data not found")),
        };

        let orders = sqlx::query(
            r#"
        SELECT block_number, timestamp_ms, order_data FROM orders
        WHERE block_number = ?
        "#,
        )
        .bind(block_number as i64)
        .fetch_all(&mut self.conn)
        .await?;

        let built_block_data = sqlx::query(
            r#"
        SELECT block_number, orders_closed_at_ts_ms, sealed_at_ts_ms, profit FROM built_block_data
        WHERE block_number = ?
        "#,
        )
        .bind(block_number as i64)
        .fetch_all(&mut self.conn)
        .await?;

        let built_block_included_orders = sqlx::query(
            r#"
        SELECT block_number, order_id FROM built_block_included_orders
        WHERE block_number = ?
        "#,
        )
        .bind(block_number as i64)
        .fetch_all(&mut self.conn)
        .await?;

        group_rows_into_block_data(
            vec![block_data],
            orders,
            built_block_data,
            built_block_included_orders,
        )
        .map(|mut v| v.remove(0))
    }

    /// Retunrs BlockData for the given block, if some blocks are missing error is not returned.
    /// WARN: will load into memory everything for blocks in range: min(blocks), max(blocks)
    pub async fn read_blocks(&mut self, blocks: &[u64]) -> eyre::Result<Vec<BlockData>> {
        let min_block = blocks.iter().min().copied().unwrap_or_default() as i64;
        let max_block = blocks.iter().max().copied().unwrap_or_default() as i64;

        let block_data = sqlx::query(
            r#"
        SELECT block_number, winning_bid_trace, onchain_block FROM blocks_data
        WHERE block_number between ? and ?
        "#,
        )
        .bind(min_block)
        .bind(max_block)
        .fetch_all(&mut self.conn)
        .await?;

        let orders = sqlx::query(
            r#"
        SELECT block_number, timestamp_ms, order_data FROM orders
        WHERE block_number between ? and ?
        "#,
        )
        .bind(min_block)
        .bind(max_block)
        .fetch_all(&mut self.conn)
        .await?;

        let built_block_data = sqlx::query(
            r#"
        SELECT block_number, orders_closed_at_ts_ms, sealed_at_ts_ms, profit FROM built_block_data
        WHERE block_number between ? and ?
        "#,
        )
        .bind(min_block)
        .bind(max_block)
        .fetch_all(&mut self.conn)
        .await?;

        let built_block_included_orders = sqlx::query(
            r#"
        SELECT block_number, order_id FROM built_block_included_orders
        WHERE block_number between ? and ?
        "#,
        )
        .bind(min_block)
        .bind(max_block)
        .fetch_all(&mut self.conn)
        .await?;

        let mut res = group_rows_into_block_data(
            block_data,
            orders,
            built_block_data,
            built_block_included_orders,
        )?;
        let blocks = blocks.iter().collect::<HashSet<_>>();
        res.retain(|block| blocks.contains(&block.block_number));
        Ok(res)
    }

    pub async fn get_blocks(&mut self) -> eyre::Result<Vec<u64>> {
        let blocks = sqlx::query_as::<_, (i64,)>(
            r#"
            SELECT block_number FROM blocks
            ORDER BY block_number ASC
        "#,
        )
        .fetch_all(&mut self.conn)
        .await?;

        Ok(blocks
            .into_iter()
            .map(|(block_number,)| block_number.try_into())
            .collect::<Result<Vec<_>, _>>()?)
    }

    pub async fn get_blocks_info(&mut self) -> eyre::Result<Vec<HistoricalBlocksInfo>> {
        let blocks = sqlx::query_as::<_, (i64, String, String, String, i64)>(
            r#"
            SELECT blocks.block_number, block_hash, fee_recipient, bid_value, order_count FROM blocks
            JOIN (
                SELECT block_number, count(*) as order_count FROM orders GROUP BY block_number
            ) as order_count ON blocks.block_number = order_count.block_number
            ORDER BY blocks.block_number ASC
        "#,
        )
            .fetch_all(&mut self.conn)
            .await?;

        blocks
            .into_iter()
            .map(
                |(block_number, block_hash, fee_recipient, bid_value, order_count)| -> eyre::Result<HistoricalBlocksInfo> {
                    Ok(HistoricalBlocksInfo {
                        block_number: block_number.try_into()?,
                        block_hash: block_hash.parse()?,
                        fee_recipient: fee_recipient.parse()?,
                        bid_value: parse_ether(&bid_value)?,
                        order_count: order_count.try_into()?,
                    })
                }
            )
            .collect::<Result<Vec<_>, _>>()
    }

    pub async fn remove_block(&mut self, block_number: u64) -> eyre::Result<()> {
        self.conn
            .transaction(|conn| {
                Box::pin(async move {
                    sqlx::query(
                        r#"
            DELETE FROM blocks WHERE block_number = ?;
            "#,
                    )
                    .bind(block_number as i64)
                    .execute(conn.as_mut())
                    .await?;
                    sqlx::query(
                        r#"
            DELETE FROM orders WHERE block_number = ?;
            "#,
                    )
                    .bind(block_number as i64)
                    .execute(conn.as_mut())
                    .await?;
                    sqlx::query(
                        r#"
            DELETE FROM blocks_data WHERE block_number = ?;
            "#,
                    )
                    .bind(block_number as i64)
                    .execute(conn.as_mut())
                    .await?;
                    Ok::<_, eyre::Error>(())
                })
            })
            .await?;

        Ok(())
    }
}

fn order_type(order: &RawOrder) -> &'static str {
    match order {
        RawOrder::Bundle(_) => "bundle",
        RawOrder::Tx(_) => "tx",
        RawOrder::ShareBundle(_) => "sbundle",
    }
}

fn compress_data(data: &[u8]) -> Vec<u8> {
    compress_prepend_size(data)
}

fn decompress_data(data: &[u8]) -> Result<Vec<u8>, DecompressError> {
    decompress_size_prepended(data)
}

fn group_rows_into_block_data(
    blocks_data: Vec<SqliteRow>,
    orders: Vec<SqliteRow>,
    built_block_data: Vec<SqliteRow>,
    built_block_included_orders: Vec<SqliteRow>,
) -> eyre::Result<Vec<BlockData>> {
    let mut block_data_by_block = blocks_data
        .into_par_iter()
        .map(|block_data| -> eyre::Result<(u64, BlockData)> {
            let block_number = block_data.try_get::<i64, _>("block_number")? as u64;
            let winning_bid_trace: BuilderBlockReceived = serde_json::from_slice(
                &decompress_data(&block_data.try_get::<Vec<u8>, _>("winning_bid_trace")?)?,
            )?;
            let onchain_block: alloy_rpc_types::Block = serde_json::from_slice(&decompress_data(
                &block_data.try_get::<Vec<u8>, _>("onchain_block")?,
            )?)?;
            Ok((
                block_number,
                BlockData {
                    block_number,
                    winning_bid_trace,
                    onchain_block,
                    available_orders: Vec::new(),
                    built_block_data: None,
                },
            ))
        })
        .collect::<Result<Vec<_>, _>>()?
        .into_iter()
        .collect::<HashMap<_, _>>();

    let mut built_blocks_data = built_block_data
        .into_par_iter()
        .map(|built_block_data| -> eyre::Result<(u64, BuiltBlockData)> {
            let block_number = built_block_data.try_get::<i64, _>("block_number")? as u64;
            let orders_closed_at_ts_ms =
                built_block_data.try_get::<i64, _>("orders_closed_at_ts_ms")?;
            let sealed_at_ts_ms = built_block_data.try_get::<i64, _>("sealed_at_ts_ms")?;
            let profit = built_block_data.try_get::<String, _>("profit")?;
            let profit = match ParseUnits::parse_units(&profit, Unit::ETHER)? {
                ParseUnits::U256(u) => I256::try_from(u)?,
                ParseUnits::I256(i) => i,
            };

            Ok((
                block_number,
                BuiltBlockData {
                    included_orders: vec![],
                    orders_closed_at: timestamp_ms_to_offset_datetime(
                        orders_closed_at_ts_ms as u64,
                    ),
                    sealed_at: timestamp_ms_to_offset_datetime(sealed_at_ts_ms as u64),
                    profit,
                },
            ))
        })
        .collect::<Result<Vec<_>, _>>()?
        .into_iter()
        .collect::<HashMap<_, _>>();

    for row in built_block_included_orders {
        let block_number = row.try_get::<i64, _>("block_number")? as u64;
        let order_id = row.try_get::<String, _>("order_id")?;
        let order_id = OrderId::from_str(&order_id)?;

        built_blocks_data
            .get_mut(&block_number)
            .ok_or_else(|| eyre::eyre!("Block data {} not found", block_number))?
            .included_orders
            .push(order_id);
    }
    for (block_number, built_block_data) in built_blocks_data {
        if let Some(block_data) = block_data_by_block.get_mut(&block_number) {
            block_data.built_block_data = Some(built_block_data);
        }
    }

    let orders_by_blocks = orders
        .into_par_iter()
        .map(|row| -> eyre::Result<(u64, OrdersWithTimestamp)> {
            let order_data = decompress_data(&row.try_get::<Vec<u8>, _>("order_data")?)?;
            let block_number = row.try_get::<i64, _>("block_number")? as u64;
            let raw_order: RawOrdersWithTimestamp = serde_json::from_slice(&order_data)?;
            let order: OrdersWithTimestamp = raw_order.decode(TxEncoding::NoBlobData)?;
            Ok((block_number, order))
        })
        .collect::<Result<Vec<_>, _>>()?;

    for (block, order) in orders_by_blocks {
        block_data_by_block
            .get_mut(&block)
            .ok_or_else(|| eyre::eyre!("Block {} not found", block))?
            .available_orders
            .push(order);
    }

    let mut res = block_data_by_block.into_values().collect::<Vec<_>>();
    res.sort_by_key(|v| v.block_number);
    Ok(res)
}

#[cfg(test)]
mod test {
    use super::*;
    use crate::{
        backtest::RawOrdersWithTimestamp,
        mev_boost::BuilderBlockReceived,
        primitives::{
            serialize::{RawBundle, RawTx},
            SimValue,
        },
    };
    use alloy_primitives::{hex, Address, Bloom, Bytes, B256};
    use alloy_rpc_types::{Block, BlockTransactions, Header, Signature, Transaction};
    use alloy_serde::OtherFields;
<<<<<<< HEAD
    use reth_primitives::{U256, U64};
=======
    use reth::primitives::{U256, U64};
    use time::OffsetDateTime;

>>>>>>> b747c64a
    #[tokio::test]
    async fn test_create_tables() {
        let mut storage = HistoricalDataStorage::new_from_memory().await.unwrap();
        storage.create_tables().await.unwrap();
    }

    #[tokio::test]
    async fn test_write_block_data() {
        let tx = hex!("02f9037b018203cd8405f5e1008503692da370830388ba943fc91a3afd70395cd496c647d5a6cc9d4b2b7fad8780e531581b77c4b903043593564c000000000000000000000000000000000000000000000000000000000000006000000000000000000000000000000000000000000000000000000000000000a00000000000000000000000000000000000000000000000000000000064f390d300000000000000000000000000000000000000000000000000000000000000030b090c00000000000000000000000000000000000000000000000000000000000000000000000000000000000000000000000000000000000000000000000003000000000000000000000000000000000000000000000000000000000000006000000000000000000000000000000000000000000000000000000000000000c000000000000000000000000000000000000000000000000000000000000001e0000000000000000000000000000000000000000000000000000000000000004000000000000000000000000000000000000000000000000000000000000000020000000000000000000000000000000000000000000000000080e531581b77c400000000000000000000000000000000000000000000000000000000000001000000000000000000000000000000000000000000000000000000000000000001000000000000000000000000000000000000000000000000000009184e72a0000000000000000000000000000000000000000000000000000080e531581b77c400000000000000000000000000000000000000000000000000000000000000a000000000000000000000000000000000000000000000000000000000000000000000000000000000000000000000000000000000000000000000000000000002000000000000000000000000c02aaa39b223fe8d0a0e5c4f27ead9083c756cc2000000000000000000000000b5ea574dd8f2b735424dfc8c4e16760fc44a931b000000000000000000000000000000000000000000000000000000000000004000000000000000000000000000000000000000000000000000000000000000010000000000000000000000000000000000000000000000000000000000000000c001a0a9ea84ad107d335afd5e5d2ddcc576f183be37386a9ac6c9d4469d0329c22e87a06a51ea5a0809f43bf72d0156f1db956da3a9f3da24b590b7eed01128ff84a2c1").to_vec();

        let orders: Vec<OrdersWithTimestamp> = vec![
            RawOrdersWithTimestamp {
                timestamp_ms: 10,
                order: RawOrder::Tx(RawTx {
                    tx: tx.clone().into(),
                }),
                sim_value: None,
            }
            .decode(TxEncoding::WithBlobData)
            .unwrap(),
            RawOrdersWithTimestamp {
                timestamp_ms: 11,
                order: RawOrder::Bundle(RawBundle {
                    block_number: U64::from(12),
                    txs: vec![tx.clone().into()],
                    reverting_tx_hashes: vec![],
                    replacement_uuid: Some(uuid::Uuid::from_u128(11)),
                    signing_address: Some(alloy_primitives::address!(
                        "0101010101010101010101010101010101010101"
                    )),
                    min_timestamp: None,
                    max_timestamp: Some(100),
                    replacement_nonce: Some(0),
                }),
                sim_value: Some(SimValue {
                    coinbase_profit: U256::from(42u64),
                    gas_used: 21000,
                    mev_gas_price: U256::from(44u64),
                    ..Default::default()
                }),
            }
            .decode(TxEncoding::WithBlobData)
            .unwrap(),
        ];

        let winning_bid_trace = BuilderBlockReceived {
            slot: 12,
            parent_hash: Default::default(),
            block_hash: Default::default(),
            builder_pubkey: Default::default(),
            proposer_pubkey: Default::default(),
            proposer_fee_recipient: Default::default(),
            gas_limit: 30_000_000,
            gas_used: 15_000_000,
            value: Default::default(),
            num_tx: 2,
            block_number: 12,
            timestamp: 12,
            timestamp_ms: 12000,
            optimistic_submission: false,
        };
        let onchain_block = create_test_block();
        let built_block_data = BuiltBlockData {
            included_orders: vec![OrderId::ShareBundle(B256::random())],
            orders_closed_at: OffsetDateTime::from_unix_timestamp_nanos(1719845355111000000)
                .unwrap(),
            sealed_at: OffsetDateTime::from_unix_timestamp_nanos(1719845355123000000).unwrap(),
            profit: I256::try_from(42).unwrap(),
        };
        let block_data = BlockData {
            block_number: 12,
            winning_bid_trace,
            onchain_block,
            available_orders: orders,
            built_block_data: Some(built_block_data),
        };

        let mut storage = HistoricalDataStorage::new_from_memory().await.unwrap();
        storage.create_tables().await.unwrap();

        storage
            .write_block_data(block_data.clone())
            .await
            .expect("Failed to write block data");
        storage
            .write_block_data(block_data.clone())
            .await
            .expect("Failed to overwrite block data");

        let read_block_data = storage.read_block_data(12).await.unwrap();
        assert_eq!(read_block_data, block_data);

        let blocks = storage.get_blocks().await.unwrap();
        assert_eq!(blocks, vec![12]);
    }

    fn create_empty_block_header() -> Header {
        Header {
            hash: None,
            parent_hash: B256::default(),
            uncles_hash: B256::default(),
            miner: Address::default(),
            state_root: B256::default(),
            transactions_root: B256::default(),
            receipts_root: B256::default(),
            logs_bloom: Bloom::default(),
            difficulty: U256::default(),
            number: None,
            gas_limit: 0,
            gas_used: 0,
            timestamp: 0,
            extra_data: Bytes::default(),
            mix_hash: None,
            nonce: None,
            base_fee_per_gas: None,
            withdrawals_root: None,
            blob_gas_used: None,
            excess_blob_gas: None,
            parent_beacon_block_root: None,
            total_difficulty: None,
            requests_root: None,
        }
    }

    fn create_test_block() -> Block {
        Block {
            header: create_empty_block_header(),
            uncles: Vec::new(),
            // IMPORTANT: Due to what seems to be a bug on BlockTransactions serde serialization we must put a tx
            // since BlockTransactions::Full(empty) deserializes wrongly to BlockTransactions::Hashes(empty)
            transactions: BlockTransactions::Full(vec![create_test_tx()]),
            size: None,
            withdrawals: None,
            other: OtherFields::default(),
        }
    }

    fn create_test_tx() -> Transaction {
        Transaction {
            hash: B256::with_last_byte(1),
            nonce: 2,
            block_hash: Some(B256::with_last_byte(3)),
            block_number: Some(4),
            transaction_index: Some(5),
            from: Address::with_last_byte(6),
            to: Some(Address::with_last_byte(7)),
            value: U256::from(8),
            gas_price: Some(9),
            gas: 10,
            input: Bytes::from(vec![11, 12, 13]),
            signature: Some(Signature {
                v: U256::from(14),
                r: U256::from(14),
                s: U256::from(14),
                y_parity: None,
            }),
            chain_id: Some(17),
            blob_versioned_hashes: None,
            access_list: None,
            transaction_type: Some(20),
            max_fee_per_gas: Some(21),
            max_priority_fee_per_gas: Some(22),
            max_fee_per_blob_gas: None,
            other: Default::default(),
            authorization_list: None,
        }
    }
}<|MERGE_RESOLUTION|>--- conflicted
+++ resolved
@@ -624,13 +624,8 @@
     use alloy_primitives::{hex, Address, Bloom, Bytes, B256};
     use alloy_rpc_types::{Block, BlockTransactions, Header, Signature, Transaction};
     use alloy_serde::OtherFields;
-<<<<<<< HEAD
     use reth_primitives::{U256, U64};
-=======
-    use reth::primitives::{U256, U64};
     use time::OffsetDateTime;
-
->>>>>>> b747c64a
     #[tokio::test]
     async fn test_create_tables() {
         let mut storage = HistoricalDataStorage::new_from_memory().await.unwrap();
