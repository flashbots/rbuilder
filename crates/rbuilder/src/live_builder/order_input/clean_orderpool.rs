--- conflicted
+++ resolved
@@ -42,13 +42,7 @@
         let mut new_block_stream = pin!(new_block_stream);
 
         while let Some(block) = new_block_stream.next().await {
-<<<<<<< HEAD
-            let block_number = block.number.unwrap_or_default().as_u64();
-=======
-            let provider_factory = provider_factory.provider_factory_unchecked();
-
             let block_number = block.header.number.unwrap_or_default();
->>>>>>> 7c05e80e
             set_current_block(block_number);
             let state = match provider_factory.latest() {
                 Ok(state) => state,
