--- conflicted
+++ resolved
@@ -44,11 +44,7 @@
         cancellation_token: CancellationToken,
     ) -> impl std::future::Future<
         Output = eyre::Result<
-<<<<<<< HEAD
-            LiveBuilder<ProviderFactoryReopener<Arc<DatabaseEnv>>, RelaySubmitSinkFactory>,
-=======
             LiveBuilder<Arc<DatabaseEnv>, RelaySubmitSinkFactory, MevBoostSlotDataGenerator>,
->>>>>>> d81b3211
         >,
     > + Send;
 
