//! Config should always be deserializable, default values should be used
//!
use crate::{
    building::builders::UnfinishedBlockBuildingSinkFactory,
    live_builder::{order_input::OrderInputConfig, LiveBuilder},
    roothash::RootHashConfig,
    telemetry::{setup_reloadable_tracing_subscriber, LoggerConfig},
    utils::{http_provider, BoxedProvider, ProviderFactoryReopener, Signer},
};
use ahash::HashSet;
use alloy_primitives::{Address, B256};
use eyre::{eyre, Context};
use jsonrpsee::RpcModule;
use lazy_static::lazy_static;
use reth::tasks::pool::BlockingTaskPool;
use reth_chainspec::ChainSpec;
use reth_db::{Database, DatabaseEnv};
use reth_node_core::args::utils::chain_value_parser;
use reth_primitives::StaticFileSegment;
use reth_provider::{
    DatabaseProviderFactory, HeaderProvider, StateProviderFactory, StaticFileProviderFactory,
};
use serde::{Deserialize, Deserializer};
use serde_with::{serde_as, DeserializeAs};
use sqlx::PgPool;
use std::{
    env::var,
    fs::read_to_string,
    net::{Ipv4Addr, SocketAddr, SocketAddrV4},
    path::{Path, PathBuf},
    str::FromStr,
    sync::Arc,
    time::Duration,
};
use tracing::warn;

use super::SlotSource;

/// Prefix for env variables in config
const ENV_PREFIX: &str = "env:";

/// Base config to be used by all builders.
/// It allows us to create a base LiveBuilder with no algorithms or custom bidding.
/// The final configuration should usually include one of this and use it to create the base LiveBuilder to then upgrade it as needed.
#[serde_as]
#[derive(Debug, Clone, Deserialize, PartialEq, Eq)]
#[serde(default, deny_unknown_fields)]
pub struct BaseConfig {
    pub full_telemetry_server_port: u16,
    pub full_telemetry_server_ip: Option<String>,
    pub redacted_telemetry_server_port: u16,
    pub redacted_telemetry_server_ip: Option<String>,
    pub log_json: bool,
    log_level: EnvOrValue<String>,
    pub log_color: bool,
    /// Enables dynamic logging (saving logs to a file)
    pub log_enable_dynamic: bool,

    pub error_storage_path: Option<PathBuf>,

    coinbase_secret_key: EnvOrValue<String>,

    pub flashbots_db: Option<EnvOrValue<String>>,

    pub el_node_ipc_path: PathBuf,
    pub jsonrpc_server_port: u16,
    pub jsonrpc_server_ip: Option<String>,

    pub ignore_cancellable_orders: bool,
    pub ignore_blobs: bool,

    pub chain: String,
    pub reth_datadir: Option<PathBuf>,
    pub reth_db_path: Option<PathBuf>,
    pub reth_static_files_path: Option<PathBuf>,

    pub blocklist_file_path: Option<PathBuf>,
    pub extra_data: String,

    /// mev-share bundles coming from this address are treated in a special way(see [`ShareBundleMerger`])
    pub sbundle_mergeabe_signers: Option<Vec<Address>>,

    /// Number of threads used for incoming order simulation
    pub simulation_threads: usize,

    /// uses cached sparse trie for root hash
    pub root_hash_use_sparse_trie: bool,
    /// compares result of root hash using sparse trie and reference root hash
    pub root_hash_compare_sparse_trie: bool,
    pub root_hash_task_pool_threads: usize,

    pub watchdog_timeout_sec: u64,

    /// List of `builders` to be used for live building
    pub live_builders: Vec<String>,

    // backtest config
    backtest_fetch_mempool_data_dir: EnvOrValue<String>,
    pub backtest_fetch_eth_rpc_url: String,
    pub backtest_fetch_eth_rpc_parallel: usize,
    pub backtest_fetch_output_file: PathBuf,
    /// List of `builders` to be used in backtest run
    pub backtest_builders: Vec<String>,
    pub backtest_results_store_path: PathBuf,
    pub backtest_protect_bundle_signers: Vec<Address>,
}

lazy_static! {
    pub static ref DEFAULT_IP: Ipv4Addr = Ipv4Addr::new(0, 0, 0, 0);
}

fn parse_ip(ip: &Option<String>) -> Ipv4Addr {
    ip.as_ref().map_or(*DEFAULT_IP, |s| {
        s.parse::<Ipv4Addr>().unwrap_or(*DEFAULT_IP)
    })
}

/// Loads config from toml file, some values can be loaded from env variables with the following syntax
/// e.g. flashbots_db = "env:FLASHBOTS_DB"
///
/// variables that can be configured with env values:
/// - log_level
/// - coinbase_secret_key
/// - flashbots_db
/// - relay_secret_key
/// - optimistic_relay_secret_key
/// - backtest_fetch_mempool_data_dir
pub fn load_config_toml_and_env<T: serde::de::DeserializeOwned>(
    path: impl AsRef<Path>,
) -> eyre::Result<T> {
    let data = read_to_string(path.as_ref()).with_context(|| {
        eyre!(
            "Config file read error: {:?}",
            path.as_ref().to_string_lossy()
        )
    })?;

    let config: T = toml::from_str(&data).context("Config file parsing")?;
    Ok(config)
}

impl BaseConfig {
    pub fn setup_tracing_subsriber(&self) -> eyre::Result<()> {
        let log_level = self.log_level.value()?;
        let config = LoggerConfig {
            env_filter: log_level,
            file: None,
            log_json: self.log_json,
            log_color: self.log_color,
        };
        setup_reloadable_tracing_subscriber(config)?;
        Ok(())
    }

    pub fn redacted_telemetry_server_address(&self) -> SocketAddr {
        SocketAddr::V4(SocketAddrV4::new(
            self.redacted_telemetry_server_ip(),
            self.redacted_telemetry_server_port,
        ))
    }

    pub fn full_telemetry_server_address(&self) -> SocketAddr {
        SocketAddr::V4(SocketAddrV4::new(
            self.full_telemetry_server_ip(),
            self.full_telemetry_server_port,
        ))
    }

    /// WARN: opens reth db
    pub async fn create_builder<SlotSourceType>(
        &self,
        cancellation_token: tokio_util::sync::CancellationToken,
        sink_factory: Box<dyn UnfinishedBlockBuildingSinkFactory>,
        slot_source: SlotSourceType,
    ) -> eyre::Result<
        super::LiveBuilder<
            ProviderFactoryReopener<Arc<DatabaseEnv>>,
            Arc<DatabaseEnv>,
            SlotSourceType,
        >,
    >
    where
        SlotSourceType: SlotSource,
    {
        let provider_factory = self.create_provider_factory()?;
        self.create_builder_with_provider_factory::<ProviderFactoryReopener<Arc<DatabaseEnv>>, Arc<DatabaseEnv>, SlotSourceType>(
            cancellation_token,
            sink_factory,
            slot_source,
            provider_factory,
        )
        .await
    }

<<<<<<< HEAD
    /// WARN: opens reth db
=======
    /// Allows instantiating a [`LiveBuilder`] with an existing provider factory
>>>>>>> ccd9cb54
    pub async fn create_builder_with_provider_factory<P, DB, SlotSourceType>(
        &self,
        cancellation_token: tokio_util::sync::CancellationToken,
        sink_factory: Box<dyn UnfinishedBlockBuildingSinkFactory>,
        slot_source: SlotSourceType,
        provider: P,
    ) -> eyre::Result<super::LiveBuilder<P, DB, SlotSourceType>>
    where
        DB: Database + Clone + 'static,
        P: DatabaseProviderFactory<DB> + StateProviderFactory + HeaderProvider + Clone,
        SlotSourceType: SlotSource,
    {
        Ok(LiveBuilder::<P, DB, SlotSourceType> {
            watchdog_timeout: self.watchdog_timeout(),
            error_storage_path: self.error_storage_path.clone(),
            simulation_threads: self.simulation_threads,
            order_input_config: OrderInputConfig::from_config(self),
            blocks_source: slot_source,
            chain_chain_spec: self.chain_spec()?,
            provider,

            coinbase_signer: self.coinbase_signer()?,
            extra_data: self.extra_data()?,
            blocklist: self.blocklist()?,

            global_cancellation: cancellation_token,

            extra_rpc: RpcModule::new(()),
            sink_factory,
            builders: Vec::new(),

            run_sparse_trie_prefetcher: self.root_hash_use_sparse_trie,
        })
    }

    pub fn jsonrpc_server_ip(&self) -> Ipv4Addr {
        parse_ip(&self.jsonrpc_server_ip)
    }

    pub fn redacted_telemetry_server_ip(&self) -> Ipv4Addr {
        parse_ip(&self.redacted_telemetry_server_ip)
    }

    pub fn full_telemetry_server_ip(&self) -> Ipv4Addr {
        parse_ip(&self.full_telemetry_server_ip)
    }

    pub fn chain_spec(&self) -> eyre::Result<Arc<ChainSpec>> {
        chain_value_parser(&self.chain)
    }

    pub fn sbundle_mergeabe_signers(&self) -> Vec<Address> {
        if self.sbundle_mergeabe_signers.is_none() {
            warn!("Defaulting sbundle_mergeabe_signers to empty. We may not comply with order flow rules.");
        }

        self.sbundle_mergeabe_signers.clone().unwrap_or_default()
    }

    /// Open reth db and DB should be opened once per process but it can be cloned and moved to different threads.
    pub fn create_provider_factory(
        &self,
    ) -> eyre::Result<ProviderFactoryReopener<Arc<DatabaseEnv>>> {
        create_provider_factory(
            self.reth_datadir.as_deref(),
            self.reth_db_path.as_deref(),
            self.reth_static_files_path.as_deref(),
            self.chain_spec()?,
            false,
        )
    }

    /// Creates threadpool for root hash calculation, should be created once per process.
    pub fn root_hash_task_pool(&self) -> eyre::Result<BlockingTaskPool> {
        Ok(BlockingTaskPool::new(
            BlockingTaskPool::builder()
                .num_threads(self.root_hash_task_pool_threads)
                .build()?,
        ))
    }

    pub fn live_root_hash_config(&self) -> eyre::Result<RootHashConfig> {
        if self.root_hash_compare_sparse_trie && !self.root_hash_use_sparse_trie {
            eyre::bail!(
                "root_hash_compare_sparse_trie can't be set without root_hash_use_sparse_trie"
            );
        }
        Ok(RootHashConfig::live_config(
            self.root_hash_use_sparse_trie,
            self.root_hash_compare_sparse_trie,
        ))
    }

    pub fn coinbase_signer(&self) -> eyre::Result<Signer> {
        coinbase_signer_from_secret_key(&self.coinbase_secret_key.value()?)
    }

    pub fn extra_data(&self) -> eyre::Result<Vec<u8>> {
        let extra_data = self.extra_data.clone().into_bytes();
        if extra_data.len() > 32 {
            return Err(eyre::eyre!("Extra data is too long"));
        }
        Ok(extra_data)
    }

    pub fn blocklist(&self) -> eyre::Result<HashSet<Address>> {
        if let Some(path) = &self.blocklist_file_path {
            let blocklist_file = read_to_string(path).context("blocklist file")?;
            let blocklist: Vec<Address> =
                serde_json::from_str(&blocklist_file).context("blocklist file")?;
            return Ok(blocklist.into_iter().collect());
        }
        Ok(HashSet::default())
    }

    pub async fn flashbots_db(&self) -> eyre::Result<Option<PgPool>> {
        if let Some(url) = &self.flashbots_db {
            let url = url.value()?;
            let pool = PgPool::connect(&url).await?;
            Ok(Some(pool))
        } else {
            Ok(None)
        }
    }

    pub fn eth_rpc_provider(&self) -> eyre::Result<BoxedProvider> {
        Ok(http_provider(self.backtest_fetch_eth_rpc_url.parse()?))
    }

    pub fn watchdog_timeout(&self) -> Duration {
        Duration::from_secs(self.watchdog_timeout_sec)
    }

    pub fn backtest_fetch_mempool_data_dir(&self) -> eyre::Result<PathBuf> {
        let path = self.backtest_fetch_mempool_data_dir.value()?;
        let path_expanded = shellexpand::tilde(&path).to_string();

        Ok(path_expanded.parse()?)
    }
}

#[derive(Debug, Clone, PartialEq, Eq)]
pub struct EnvOrValue<T>(String, std::marker::PhantomData<T>);

impl<T: FromStr> EnvOrValue<T> {
    pub fn value(&self) -> eyre::Result<String> {
        let value = &self.0;
        if value.starts_with(ENV_PREFIX) {
            let var_name = value.trim_start_matches(ENV_PREFIX);
            var(var_name).map_err(|_| eyre::eyre!("Env variable: {} not set", var_name))
        } else {
            Ok(value.to_string())
        }
    }
}

impl<T> From<&str> for EnvOrValue<T> {
    fn from(s: &str) -> Self {
        Self(s.to_string(), std::marker::PhantomData)
    }
}

impl<'de, T: FromStr> Deserialize<'de> for EnvOrValue<T> {
    fn deserialize<D>(deserializer: D) -> std::result::Result<Self, D::Error>
    where
        D: Deserializer<'de>,
    {
        let s = String::deserialize(deserializer)?;
        Ok(Self(s, std::marker::PhantomData))
    }
}

// Helper function to resolve Vec<EnvOrValue<T>> to Vec<T>
pub fn resolve_env_or_values<T: FromStr>(values: &[EnvOrValue<T>]) -> eyre::Result<Vec<T>> {
    values
        .iter()
        .try_fold(Vec::new(), |mut acc, v| -> eyre::Result<Vec<T>> {
            let value = v.value()?;
            if v.0.starts_with(ENV_PREFIX) {
                // If it's an environment variable, split by comma
                let parsed: eyre::Result<Vec<T>> = value
                    .split(',')
                    .map(str::trim)
                    .filter(|s| !s.is_empty())
                    .map(|s| {
                        T::from_str(s).map_err(|_| eyre::eyre!("Failed to parse value: {}", s))
                    })
                    .collect();
                acc.extend(parsed?);
            } else {
                // If it's not an environment variable, just return the single value
                acc.push(
                    T::from_str(&value)
                        .map_err(|_| eyre::eyre!("Failed to parse value: {}", value))?,
                );
            }
            Ok(acc)
        })
}

impl<'de, T> DeserializeAs<'de, EnvOrValue<T>> for EnvOrValue<T>
where
    T: FromStr,
    String: Deserialize<'de>,
{
    fn deserialize_as<D>(deserializer: D) -> Result<EnvOrValue<T>, D::Error>
    where
        D: Deserializer<'de>,
    {
        let s = String::deserialize(deserializer)?;
        Ok(EnvOrValue(s, std::marker::PhantomData))
    }
}

pub const DEFAULT_CL_NODE_URL: &str = "http://127.0.0.1:3500";
pub const DEFAULT_EL_NODE_IPC_PATH: &str = "/tmp/reth.ipc";
pub const DEFAULT_INCOMING_BUNDLES_PORT: u16 = 8645;
pub const DEFAULT_RETH_DB_PATH: &str = "/mnt/data/reth";

impl Default for BaseConfig {
    fn default() -> Self {
        Self {
            full_telemetry_server_port: 6069,
            full_telemetry_server_ip: None,
            redacted_telemetry_server_port: 6070,
            redacted_telemetry_server_ip: None,
            log_json: false,
            log_level: "info".into(),
            log_color: false,
            log_enable_dynamic: false,
            error_storage_path: None,
            coinbase_secret_key: "".into(),
            flashbots_db: None,
            el_node_ipc_path: "/tmp/reth.ipc".parse().unwrap(),
            jsonrpc_server_port: DEFAULT_INCOMING_BUNDLES_PORT,
            jsonrpc_server_ip: None,
            ignore_cancellable_orders: true,
            ignore_blobs: false,
            chain: "mainnet".to_string(),
            reth_datadir: Some(DEFAULT_RETH_DB_PATH.parse().unwrap()),
            reth_db_path: None,
            reth_static_files_path: None,
            blocklist_file_path: None,
            extra_data: "extra_data_change_me".to_string(),
            root_hash_task_pool_threads: 1,
            root_hash_use_sparse_trie: false,
            root_hash_compare_sparse_trie: false,
            watchdog_timeout_sec: 60 * 3,
            backtest_fetch_mempool_data_dir: "/mnt/data/mempool".into(),
            backtest_fetch_eth_rpc_url: "http://127.0.0.1:8545".to_string(),
            backtest_fetch_eth_rpc_parallel: 1,
            backtest_fetch_output_file: "/tmp/rbuilder-backtest.sqlite".parse().unwrap(),
            backtest_results_store_path: "/tmp/rbuilder-backtest-results.sqlite".parse().unwrap(),
            backtest_protect_bundle_signers: vec![],
            backtest_builders: Vec::new(),
            live_builders: vec!["mgp-ordering".to_string(), "mp-ordering".to_string()],
            simulation_threads: 1,
            sbundle_mergeabe_signers: None,
        }
    }
}

/// Open reth db and DB should be opened once per process but it can be cloned and moved to different threads.
pub fn create_provider_factory(
    reth_datadir: Option<&Path>,
    reth_db_path: Option<&Path>,
    reth_static_files_path: Option<&Path>,
    chain_spec: Arc<ChainSpec>,
    rw: bool,
) -> eyre::Result<ProviderFactoryReopener<Arc<DatabaseEnv>>> {
    // shellexpand the reth datadir
    let reth_datadir = if let Some(reth_datadir) = reth_datadir {
        let reth_datadir = reth_datadir
            .to_str()
            .ok_or_else(|| eyre::eyre!("Invalid UTF-8 in path"))?;

        Some(PathBuf::from(shellexpand::full(reth_datadir)?.into_owned()))
    } else {
        None
    };

    let reth_db_path = match (reth_db_path, reth_datadir.clone()) {
        (Some(reth_db_path), _) => PathBuf::from(reth_db_path),
        (None, Some(reth_datadir)) => reth_datadir.join("db"),
        (None, None) => eyre::bail!("Either reth_db_path or reth_datadir must be provided"),
    };

    let db = if rw {
        open_reth_db_rw(&reth_db_path)
    } else {
        open_reth_db(&reth_db_path)
    }?;

    let reth_static_files_path = match (reth_static_files_path, reth_datadir) {
        (Some(reth_static_files_path), _) => PathBuf::from(reth_static_files_path),
        (None, Some(reth_datadir)) => reth_datadir.join("static_files"),
        (None, None) => {
            eyre::bail!("Either reth_static_files_path or reth_datadir must be provided")
        }
    };

    let provider_factory_reopener =
        ProviderFactoryReopener::new(db, chain_spec, reth_static_files_path)?;

    if provider_factory_reopener
        .provider_factory_unchecked()
        .static_file_provider()
        .get_highest_static_file_block(StaticFileSegment::Headers)
        .is_none()
    {
        eyre::bail!("No headers in static files. Check your static files path configuration.");
    }

    Ok(provider_factory_reopener)
}

fn open_reth_db(reth_db_path: &Path) -> eyre::Result<Arc<DatabaseEnv>> {
    Ok(Arc::new(
        reth_db::open_db_read_only(reth_db_path, Default::default()).context("DB open error")?,
    ))
}

fn open_reth_db_rw(reth_db_path: &Path) -> eyre::Result<Arc<DatabaseEnv>> {
    Ok(Arc::new(
        reth_db::open_db(reth_db_path, Default::default()).context("DB open error")?,
    ))
}

pub fn coinbase_signer_from_secret_key(secret_key: &str) -> eyre::Result<Signer> {
    let secret_key = B256::from_str(secret_key)?;
    Ok(Signer::try_from_secret(secret_key)?)
}

#[cfg(test)]
mod test {
    use super::*;
    use reth::args::DatadirArgs;
    use reth_chainspec::{Chain, SEPOLIA};
    use reth_db::init_db;
    use reth_db_common::init::init_genesis;
    use reth_node_core::dirs::{DataDirPath, MaybePlatformPath};
    use reth_provider::{providers::StaticFileProvider, ProviderFactory};
    use tempfile::TempDir;

    #[test]
    fn test_default_config() {
        let config: BaseConfig = serde_json::from_str("{}").unwrap();
        let config_default = BaseConfig::default();

        assert_eq!(config, config_default);
    }

    #[test]
    fn test_reth_db() {
        // Setup and initialize a temp reth db (with static files)
        let tempdir = TempDir::with_prefix_in("rbuilder-", "/tmp").unwrap();

        let data_dir = MaybePlatformPath::<DataDirPath>::from(tempdir.into_path());
        let data_dir = data_dir.unwrap_or_chain_default(Chain::mainnet(), DatadirArgs::default());

        let db = init_db(data_dir.data_dir(), Default::default()).unwrap();
        let provider_factory = ProviderFactory::new(
            db,
            SEPOLIA.clone(),
            StaticFileProvider::read_write(data_dir.static_files().as_path()).unwrap(),
        );
        init_genesis(provider_factory).unwrap();

        // Create longer-lived PathBuf values
        let data_dir_path = data_dir.data_dir();
        let db_path = data_dir.db();
        let static_files_path = data_dir.static_files();

        let test_cases = [
            // use main dir to resolve reth_db and static_files
            (Some(data_dir_path), None, None, true),
            // use main dir to resolve reth_db and provide static_files
            (
                Some(data_dir_path),
                None,
                Some(static_files_path.clone()),
                true,
            ),
            // provide both reth_db and static_files
            (
                None,
                Some(db_path.as_path()),
                Some(static_files_path.clone()),
                true,
            ),
            // fail to provide main dir to resolve empty static_files
            (None, Some(db_path.as_path()), None, false),
            // fail to provide main dir to resolve empty reth_db
            (None, None, Some(static_files_path), false),
        ];

        for (reth_datadir_path, reth_db_path, reth_static_files_path, should_succeed) in
            test_cases.iter()
        {
            let result = create_provider_factory(
                reth_datadir_path.as_deref(),
                reth_db_path.as_deref(),
                reth_static_files_path.as_deref(),
                Default::default(),
                true,
            );

            if *should_succeed {
                assert!(
                    result.is_ok(),
                    "Expected success, but got error: {:?}",
                    result.err()
                );
            } else {
                assert!(result.is_err(), "Expected error, but got success");
            }
        }
    }
}<|MERGE_RESOLUTION|>--- conflicted
+++ resolved
@@ -192,11 +192,7 @@
         .await
     }
 
-<<<<<<< HEAD
-    /// WARN: opens reth db
-=======
     /// Allows instantiating a [`LiveBuilder`] with an existing provider factory
->>>>>>> ccd9cb54
     pub async fn create_builder_with_provider_factory<P, DB, SlotSourceType>(
         &self,
         cancellation_token: tokio_util::sync::CancellationToken,
