//! Config should always be deserializable, default values should be used
//!
//!
use super::{base_config::BaseConfig, building::relay_submit::RelaySubmitSinkFactory};
use crate::{
    beacon_api_client::Client,
    building::{
        builders::{
            ordering_builder::{OrderingBuilderConfig, OrderingBuildingAlgorithm},
            BacktestSimulateBlockInput, BestBlockCell, Block, BlockBuildingAlgorithm,
        },
        Sorting,
    },
    flashbots::BlocksProcessorClient,
    live_builder::{
        base_config::EnvOrValue, building::SubmissionConfig, cli::LiveBuilderConfig,
        payload_events::MevBoostSlotDataGenerator,
    },
    mev_boost::BLSBlockSigner,
    primitives::mev_boost::{MevBoostRelay, RelayConfig},
    utils::{build_info::rbuilder_version, ProviderFactoryReopener, Signer},
    validation_api_client::ValidationAPIClient,
};
use alloy_chains::ChainKind;
use alloy_primitives::{
    utils::{format_ether, parse_ether},
    Address, FixedBytes, B256,
};
use ethereum_consensus::{
    builder::compute_builder_domain, crypto::SecretKey, primitives::Version,
    state_transition::Context as ContextEth,
};
use eyre::Context;
use reth::tasks::pool::BlockingTaskPool;
use reth_chainspec::{Chain, ChainSpec, NamedChain};
use reth_db::DatabaseEnv;
use reth_payload_builder::database::CachedReads;
use reth_primitives::StaticFileSegment;
use reth_provider::StaticFileProviderFactory;
use serde::Deserialize;
use serde_with::{serde_as, OneOrMany};
use std::{
    path::{Path, PathBuf},
    str::FromStr,
    sync::Arc,
};
use tracing::info;
use url::Url;

/// From experience (Vitaly's) all generated blocks before slot_time-8sec end loosing (due to last moment orders?)
const DEFAULT_SLOT_DELTA_TO_START_SUBMITS: time::Duration = time::Duration::milliseconds(-8000);

/// This example has a single building algorithm cfg but the idea of this enum is to have several builders
#[derive(Debug, Clone, Deserialize, PartialEq, Eq)]
#[serde(tag = "algo", rename_all = "kebab-case", deny_unknown_fields)]
pub enum SpecificBuilderConfig {
    OrderingBuilder(OrderingBuilderConfig),
}

#[derive(Debug, Clone, Deserialize, PartialEq, Eq)]
pub struct BuilderConfig {
    pub name: String,
    #[serde(flatten)]
    pub builder: SpecificBuilderConfig,
}

#[serde_as]
#[derive(Debug, Clone, Deserialize, PartialEq, Eq)]
#[serde(default, deny_unknown_fields)]
pub struct Config {
    #[serde(flatten)]
    pub base_config: BaseConfig,

    #[serde(flatten)]
    pub l1_config: L1Config,

    /// selected builder configurations
    pub builders: Vec<BuilderConfig>,
}

#[serde_as]
#[derive(Debug, Clone, Deserialize, PartialEq, Eq)]
#[serde(default, deny_unknown_fields)]
pub struct L1Config {
    // Relay Submission configuration
    pub relays: Vec<RelayConfig>,
    pub dry_run: bool,
    #[serde_as(deserialize_as = "OneOrMany<_>")]
    pub dry_run_validation_url: Vec<String>,
    /// Secret key that will be used to sign normal submissions to the relay.
    relay_secret_key: EnvOrValue<String>,
    /// Secret key that will be used to sign optimistic submissions to the relay.
    optimistic_relay_secret_key: EnvOrValue<String>,
    /// When enabled builer will make optimistic submissions to optimistic relays
    /// influenced by `optimistic_max_bid_value_eth` and `optimistic_prevalidate_optimistic_blocks`
    pub optimistic_enabled: bool,
    /// Bids above this value will always be submitted in non-optimistic mode.
    pub optimistic_max_bid_value_eth: String,
    /// If true all optimistic submissions will be validated on nodes specified in `dry_run_validation_url`
    pub optimistic_prevalidate_optimistic_blocks: bool,
    pub blocks_processor_url: Option<String>,

    // See [`SubmissionConfig`]
    slot_delta_to_start_submits_ms: Option<i64>,

    ///Name kept singular for backwards compatibility
    #[serde_as(deserialize_as = "OneOrMany<EnvOrValue<String>>")]
    pub cl_node_url: Vec<EnvOrValue<String>>,
}

impl Default for L1Config {
    fn default() -> Self {
        Self {
            relays: vec![],
            dry_run: false,
            dry_run_validation_url: vec![],
            relay_secret_key: "".into(),
            optimistic_relay_secret_key: "".into(),
            optimistic_enabled: false,
            optimistic_max_bid_value_eth: "0.0".to_string(),
            optimistic_prevalidate_optimistic_blocks: false,
            blocks_processor_url: None,
            slot_delta_to_start_submits_ms: None,
            cl_node_url: vec![EnvOrValue::from("http://127.0.0.1:3500")],
        }
    }
}

impl L1Config {
    pub fn resolve_cl_node_urls(&self) -> eyre::Result<Vec<String>> {
        crate::live_builder::base_config::resolve_env_or_values::<String>(&self.cl_node_url)
    }

    pub fn beacon_clients(&self) -> eyre::Result<Vec<Client>> {
        self.cl_node_url
            .iter()
            .map(|url| {
                let url = Url::parse(&url.value()?)?;
                Ok(Client::new(url))
            })
            .collect()
    }

    pub fn create_relays(&self) -> eyre::Result<Vec<MevBoostRelay>> {
        let mut results = Vec::new();
        for relay in &self.relays {
            results.push(MevBoostRelay::from_config(relay)?);
        }
        Ok(results)
    }

    fn bls_signer(&self, chain_spec: &ChainSpec) -> eyre::Result<BLSBlockSigner> {
        let signing_domain = get_signing_domain(chain_spec.chain, self.beacon_clients()?)?;
        let secret_key = self.relay_secret_key.value()?;
        let secret_key = SecretKey::try_from(secret_key)
            .map_err(|e| eyre::eyre!("Failed to parse relay key: {:?}", e.to_string()))?;

        BLSBlockSigner::new(secret_key, signing_domain)
    }

    fn bls_optimistic_signer(&self, chain_spec: &ChainSpec) -> eyre::Result<BLSBlockSigner> {
        let signing_domain = get_signing_domain(chain_spec.chain, self.beacon_clients()?)?;
        let secret_key = self.optimistic_relay_secret_key.value()?;
        let secret_key = SecretKey::try_from(secret_key).map_err(|e| {
            eyre::eyre!("Failed to parse optimistic relay key: {:?}", e.to_string())
        })?;

        BLSBlockSigner::new(secret_key, signing_domain)
    }

    pub fn slot_delta_to_start_submits(&self) -> time::Duration {
        self.slot_delta_to_start_submits_ms
            .map(time::Duration::milliseconds)
            .unwrap_or(DEFAULT_SLOT_DELTA_TO_START_SUBMITS)
    }

    fn submission_config(&self, chain_spec: Arc<ChainSpec>) -> eyre::Result<SubmissionConfig> {
        if (self.dry_run || self.optimistic_prevalidate_optimistic_blocks)
            && self.dry_run_validation_url.is_empty()
        {
            eyre::bail!(
                "Dry run or optimistic prevalidation enabled but no validation urls provided"
            );
        }
        let validation_api = {
            let urls = self
                .dry_run_validation_url
                .iter()
                .map(|s| s.as_str())
                .collect::<Vec<_>>();

            ValidationAPIClient::new(urls.as_slice())?
        };

        let optimistic_signer = match self.bls_optimistic_signer(&chain_spec) {
            Ok(signer) => signer,
            Err(err) => {
                if self.optimistic_enabled {
                    eyre::bail!(
                        "Optimistic mode enabled but no valid optimistic signer: {}",
                        err
                    );
                } else {
                    // we don't care about the actual value
                    self.bls_signer(&chain_spec)?
                }
            }
        };

        let signer = self.bls_signer(&chain_spec)?;

        Ok(SubmissionConfig {
            chain_spec,
            signer,
            dry_run: self.dry_run,
            validation_api,
            optimistic_enabled: self.optimistic_enabled,
            optimistic_signer,
            optimistic_max_bid_value: parse_ether(&self.optimistic_max_bid_value_eth)?,
            optimistic_prevalidate_optimistic_blocks: self.optimistic_prevalidate_optimistic_blocks,
            blocks_processor: if let Some(url) = &self.blocks_processor_url {
                let client = BlocksProcessorClient::try_from(url)?;
                Some(client)
            } else {
                None
            },
            slot_delta_to_start_submits: self.slot_delta_to_start_submits(),
        })
    }

    /// Creates the RelaySubmitSinkFactory and also returns the asociated relays.
    pub fn create_relays_sink_factory(
        &self,
        chain_spec: Arc<ChainSpec>,
    ) -> eyre::Result<(RelaySubmitSinkFactory, Vec<MevBoostRelay>)> {
        let submission_config = self.submission_config(chain_spec)?;
        info!(
            "Builder mev boost normal relay pubkey: {:?}",
            submission_config.signer.pub_key()
        );
        info!(
            "Builder mev boost optimistic relay pubkey: {:?}",
            submission_config.optimistic_signer.pub_key()
        );
        info!(
            "Optimistic mode, enabled: {}, prevalidate: {}, max_value: {}",
            submission_config.optimistic_enabled,
            submission_config.optimistic_prevalidate_optimistic_blocks,
            format_ether(submission_config.optimistic_max_bid_value),
        );

        let relays = self.create_relays()?;
        let sink_factory = RelaySubmitSinkFactory::new(submission_config, relays.clone());
        Ok((sink_factory, relays))
    }
}

impl LiveBuilderConfig for Config {
    fn base_config(&self) -> &BaseConfig {
        &self.base_config
    }
    /// WARN: opens reth db
    async fn create_builder(
        &self,
        cancellation_token: tokio_util::sync::CancellationToken,
    ) -> eyre::Result<
        super::LiveBuilder<
<<<<<<< HEAD
            ProviderFactoryReopener<Arc<DatabaseEnv>>,
            super::building::relay_submit::RelaySubmitSinkFactory,
=======
            Arc<DatabaseEnv>,
            super::building::relay_submit::RelaySubmitSinkFactory,
            MevBoostSlotDataGenerator,
>>>>>>> d81b3211
        >,
    > {
        let (sink_factory, relays) = self
            .l1_config
            .create_relays_sink_factory(self.base_config.chain_spec()?)?;
        let payload_event = MevBoostSlotDataGenerator::new(
            self.l1_config.beacon_clients()?,
            relays,
            self.base_config.blocklist()?,
            cancellation_token.clone(),
        );

        let live_builder = self
            .base_config
            .create_builder(cancellation_token, sink_factory, payload_event)
            .await?;
        let root_hash_task_pool = self.base_config.root_hash_task_pool()?;
        let builders = create_builders(
            self.live_builders()?,
            root_hash_task_pool,
            self.base_config.sbundle_mergeabe_signers(),
        );
        Ok(live_builder.with_builders(builders))
    }

    fn version_for_telemetry(&self) -> crate::utils::build_info::Version {
        rbuilder_version()
    }

    fn build_backtest_block(
        &self,
        building_algorithm_name: &str,
        input: BacktestSimulateBlockInput<'_, Arc<DatabaseEnv>>,
    ) -> eyre::Result<(Block, CachedReads)> {
        let builder_cfg = self.builder(building_algorithm_name)?;
        match builder_cfg.builder {
            SpecificBuilderConfig::OrderingBuilder(config) => {
                crate::building::builders::ordering_builder::backtest_simulate_block(config, input)
            }
        }
    }
}

impl Config {
    fn live_builders(&self) -> eyre::Result<Vec<BuilderConfig>> {
        self.base_config
            .live_builders
            .iter()
            .map(|cfg_name| self.builder(cfg_name))
            .collect()
    }

    fn builder(&self, name: &str) -> eyre::Result<BuilderConfig> {
        self.builders
            .iter()
            .find(|b| b.name == name)
            .cloned()
            .ok_or_else(|| eyre::eyre!("Builder {} not found in builders list", name))
    }
}

impl Default for Config {
    fn default() -> Self {
        Self {
            base_config: Default::default(),
            l1_config: Default::default(),
            builders: vec![
                BuilderConfig {
                    name: "mgp-ordering".to_string(),
                    builder: SpecificBuilderConfig::OrderingBuilder(OrderingBuilderConfig {
                        discard_txs: true,
                        sorting: Sorting::MevGasPrice,
                        failed_order_retries: 1,
                        drop_failed_orders: true,
                        coinbase_payment: false,
                        build_duration_deadline_ms: None,
                    }),
                },
                BuilderConfig {
                    name: "mp-ordering".to_string(),
                    builder: SpecificBuilderConfig::OrderingBuilder(OrderingBuilderConfig {
                        discard_txs: true,
                        sorting: Sorting::MaxProfit,
                        failed_order_retries: 1,
                        drop_failed_orders: true,
                        coinbase_payment: false,
                        build_duration_deadline_ms: None,
                    }),
                },
            ],
        }
    }
}

/// Open reth db and DB should be opened once per process but it can be cloned and moved to different threads.
pub fn create_provider_factory(
    reth_datadir: Option<&Path>,
    reth_db_path: Option<&Path>,
    reth_static_files_path: Option<&Path>,
    chain_spec: Arc<ChainSpec>,
) -> eyre::Result<ProviderFactoryReopener<Arc<DatabaseEnv>>> {
    let reth_db_path = match (reth_db_path, reth_datadir) {
        (Some(reth_db_path), _) => PathBuf::from(reth_db_path),
        (None, Some(reth_datadir)) => reth_datadir.join("db"),
        (None, None) => eyre::bail!("Either reth_db_path or reth_datadir must be provided"),
    };

    let db = open_reth_db(&reth_db_path)?;

    let reth_static_files_path = match (reth_static_files_path, reth_datadir) {
        (Some(reth_static_files_path), _) => PathBuf::from(reth_static_files_path),
        (None, Some(reth_datadir)) => reth_datadir.join("static_files"),
        (None, None) => {
            eyre::bail!("Either reth_static_files_path or reth_datadir must be provided")
        }
    };

    let provider_factory_reopener =
        ProviderFactoryReopener::new(db, chain_spec, reth_static_files_path)?;

    if provider_factory_reopener
        .provider_factory_unchecked()
        .static_file_provider()
        .get_highest_static_file_block(StaticFileSegment::Headers)
        .is_none()
    {
        eyre::bail!("No headers in static files. Check your static files path configuration.");
    }

    Ok(provider_factory_reopener)
}

fn open_reth_db(reth_db_path: &Path) -> eyre::Result<Arc<DatabaseEnv>> {
    Ok(Arc::new(
        reth_db::open_db_read_only(reth_db_path, Default::default()).context("DB open error")?,
    ))
}

pub fn coinbase_signer_from_secret_key(secret_key: &str) -> eyre::Result<Signer> {
    let secret_key = B256::from_str(secret_key)?;
    Ok(Signer::try_from_secret(secret_key)?)
}

fn create_builders(
    configs: Vec<BuilderConfig>,
    root_hash_task_pool: BlockingTaskPool,
    sbundle_mergeabe_signers: Vec<Address>,
) -> Vec<Arc<dyn BlockBuildingAlgorithm<Arc<DatabaseEnv>, BestBlockCell>>> {
    configs
        .into_iter()
        .map(|cfg| create_builder(cfg, &root_hash_task_pool, &sbundle_mergeabe_signers))
        .collect()
}

fn create_builder(
    cfg: BuilderConfig,
    root_hash_task_pool: &BlockingTaskPool,
    sbundle_mergeabe_signers: &[Address],
) -> Arc<dyn BlockBuildingAlgorithm<Arc<DatabaseEnv>, BestBlockCell>> {
    match cfg.builder {
        SpecificBuilderConfig::OrderingBuilder(order_cfg) => {
            Arc::new(OrderingBuildingAlgorithm::new(
                root_hash_task_pool.clone(),
                sbundle_mergeabe_signers.to_vec(),
                order_cfg,
                cfg.name,
            ))
        }
    }
}

fn get_signing_domain(chain: Chain, beacon_clients: Vec<Client>) -> eyre::Result<B256> {
    let cl_context = match chain.kind() {
        ChainKind::Named(NamedChain::Mainnet) => ContextEth::for_mainnet(),
        ChainKind::Named(NamedChain::Sepolia) => ContextEth::for_sepolia(),
        ChainKind::Named(NamedChain::Goerli) => ContextEth::for_goerli(),
        ChainKind::Named(NamedChain::Holesky) => ContextEth::for_holesky(),
        _ => {
            let client = beacon_clients
                .first()
                .ok_or_else(|| eyre::eyre!("No beacon clients provided"))?;

            let spec = tokio::task::block_in_place(|| {
                tokio::runtime::Handle::current().block_on(client.get_spec())
            })?;

            let genesis_fork_version = spec
                .get("GENESIS_FORK_VERSION")
                .ok_or_else(|| eyre::eyre!("GENESIS_FORK_VERSION not found in spec"))?;

            let version: FixedBytes<4> = FixedBytes::from_str(genesis_fork_version)
                .map_err(|e| eyre::eyre!("Failed to parse genesis fork version: {:?}", e))?;

            let version = Version::from(version);

            // use the mainnet one and update the genesis fork version since it is the
            // only thing required by 'compute_builder_domain'. We do this because
            // there is no default in Context.
            let mut network = ContextEth::for_mainnet();
            network.genesis_fork_version = version;

            network
        }
    };

    Ok(B256::from(&compute_builder_domain(&cl_context)?))
}

#[cfg(test)]
mod test {
    use super::*;
    use crate::live_builder::base_config::load_config_toml_and_env;
    use alloy_primitives::{address, fixed_bytes};
    use std::env;
    use url::Url;

    #[test]
    fn test_default_config() {
        let config: Config = serde_json::from_str("{}").unwrap();
        let config_default = Config::default();

        assert_eq!(config, config_default);
    }

    #[test]
    fn test_parse_example_config() {
        let mut p = PathBuf::from(env!("CARGO_MANIFEST_DIR"));
        p.push("../../config-live-example.toml");

        let config: Config = load_config_toml_and_env(p.clone()).expect("Config load");

        assert_eq!(
            config
                .base_config
                .coinbase_signer()
                .expect_err("should be error")
                .to_string(),
            "Env variable: COINBASE_SECRET_KEY not set"
        );

        env::set_var(
            "COINBASE_SECRET_KEY",
            "0xb785cd753d62bb25c0afaf75fd40dd94bf295051fdadc972ec857ad6b29cfa72",
        );

        env::set_var("CL_NODE_URL", "http://localhost:3500");

        let config: Config = load_config_toml_and_env(p).expect("Config load");

        assert_eq!(
            config
                .base_config
                .coinbase_signer()
                .expect("Coinbase signer")
                .address,
            address!("75618c70B1BBF111F6660B0E3760387fb494102B")
        );

        assert!(config
            .l1_config
            .resolve_cl_node_urls()
            .unwrap()
            .contains(&"http://localhost:3500".to_string()));
    }

    #[test]
    fn test_parse_backtest_example_config() {
        let mut p = PathBuf::from(env!("CARGO_MANIFEST_DIR"));
        p.push("../../config-backtest-example.toml");

        load_config_toml_and_env::<Config>(p).expect("Config load");
    }

    #[test]
    fn test_signing_domain_known_chains() {
        let cases = [
            (
                NamedChain::Mainnet,
                fixed_bytes!("00000001f5a5fd42d16a20302798ef6ed309979b43003d2320d9f0e8ea9831a9"),
            ),
            (
                NamedChain::Sepolia,
                fixed_bytes!("00000001d3010778cd08ee514b08fe67b6c503b510987a4ce43f42306d97c67c"),
            ),
            (
                NamedChain::Goerli,
                fixed_bytes!("00000001e4be9393b074ca1f3e4aabd585ca4bea101170ccfaf71b89ce5c5c38"),
            ),
            (
                NamedChain::Holesky,
                fixed_bytes!("000000015b83a23759c560b2d0c64576e1dcfc34ea94c4988f3e0d9f77f05387"),
            ),
        ];

        for (chain, domain) in cases.iter() {
            let found = get_signing_domain(Chain::from_named(*chain), vec![]).unwrap();
            assert_eq!(found, *domain);
        }
    }

    #[ignore]
    #[test]
    fn test_signing_domain_custom_chain() {
        let client = Client::new(Url::parse("http://localhost:8000").unwrap());
        let found = get_signing_domain(Chain::from_id(12345), vec![client]).unwrap();

        assert_eq!(
            found,
            fixed_bytes!("00000001aaf2630a2874a74199f4b5d11a7d6377f363a236271bff4bf8eb4ab3")
        );
    }
}<|MERGE_RESOLUTION|>--- conflicted
+++ resolved
@@ -265,14 +265,9 @@
         cancellation_token: tokio_util::sync::CancellationToken,
     ) -> eyre::Result<
         super::LiveBuilder<
-<<<<<<< HEAD
-            ProviderFactoryReopener<Arc<DatabaseEnv>>,
-            super::building::relay_submit::RelaySubmitSinkFactory,
-=======
             Arc<DatabaseEnv>,
             super::building::relay_submit::RelaySubmitSinkFactory,
             MevBoostSlotDataGenerator,
->>>>>>> d81b3211
         >,
     > {
         let (sink_factory, relays) = self
