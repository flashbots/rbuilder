//! Application test the orders input + simulation.
//! For each blocks it subscribes an [`OrderReplacementManager`].
//! Since simulation needs to pull orders, the [`OrderReplacementManager`] is adapted with an [`OrderSender2OrderSink`] generating an [`OrdersForBlock`] for
//! the simulation stage to pull.

use alloy_primitives::utils::format_ether;
use clap::Parser;
use jsonrpsee::RpcModule;
use payload_events::MevBoostSlotDataGenerator;
use rbuilder::{
    building::BlockBuildingContext,
    live_builder::{
        base_config::load_config_toml_and_env,
        cli::LiveBuilderConfig,
        config::Config,
        order_input::{
            order_replacement_manager::OrderReplacementManager, orderpool::OrdersForBlock,
            start_orderpool_jobs, OrderInputConfig,
        },
        payload_events,
        simulation::{OrderSimulationPool, SimulatedOrderCommand},
    },
    telemetry::spawn_telemetry_server,
    utils::{build_info::rbuilder_version, Signer},
};
use reth::providers::HeaderProvider;
use std::{path::PathBuf, time::Duration};
use tokio::signal::ctrl_c;
use tokio_util::sync::CancellationToken;
use tracing::{info, warn};

#[derive(Parser, Debug)]
struct Cli {
    #[clap(long, help = "path to output csv file")]
    csv: Option<PathBuf>,
    #[clap(long, help = "maximum blocks to run", default_value = "1000000")]
    max_blocks: u64,
    #[clap(help = "Config file path")]
    config: PathBuf,
}

#[tokio::main]
pub async fn main() -> eyre::Result<()> {
    let cli = Cli::parse();

    let config: Config = load_config_toml_and_env(cli.config)?;
    config.base_config().setup_tracing_subsriber()?;

    let cancel = CancellationToken::new();

    spawn_telemetry_server(config.base_config().telemetry_address(), rbuilder_version()).await?;

    let relays = config.base_config().relays()?;

    let (_new_slots, mut slots) = MevBoostSlotDataGenerator::new(
<<<<<<< HEAD
        config.base_config().beacon_clients(),
=======
        config.base_config().beacon_clients()?,
>>>>>>> 786de8cc
        relays,
        Default::default(),
        CancellationToken::new(),
    )
    .spawn();

    let provider_factory = config.base_config().provider_factory()?;

    let order_input_config = OrderInputConfig::from_config(config.base_config());

    let (_orderpool, order_pool_subscriber) = start_orderpool_jobs(
        order_input_config,
        provider_factory.clone(),
        RpcModule::new(()),
        cancel.clone(),
    )
    .await?;

    let sim_pool = OrderSimulationPool::new(provider_factory.clone(), 4, cancel.clone());

    let mut current_slot = if let Some(slot) = slots.recv().await {
        slot
    } else {
        return Ok(());
    };

    let mut total_slots = 0;
    let mut orders_last_slot = 0;
    'slots: loop {
        let provider_factory = provider_factory.provider_factory_unchecked();
        info!(
            "Current slot: {}, sim_orders_prev_slot: {}",
            current_slot.payload_attributes_event.data.proposal_slot, orders_last_slot,
        );
        if total_slots > cli.max_blocks {
            break;
        }
        total_slots += 1;
        orders_last_slot = 0;

        let block_number = current_slot
            .payload_attributes_event
            .data
            .parent_block_number
            + 1;
        // orders sent to the sink will can be polled on orders_for_block
        let (orders_for_block, sink) = OrdersForBlock::new_with_sink();
        // add OrderReplacementManager to manage replacements and cancellations
        let order_replacement_manager = OrderReplacementManager::new(Box::new(sink));
        let _block_sub = order_pool_subscriber
            .add_sink_auto_remove(block_number, Box::new(order_replacement_manager));
        let mut sleeps = 0;
        let parent_header = loop {
            if let Some(header) = provider_factory
                .header(&current_slot.payload_attributes_event.data.parent_block_hash)?
            {
                break header;
            } else {
                if sleeps > 20 {
                    warn!("Can't get header for slot");
                    continue 'slots;
                }
                tokio::time::sleep(Duration::from_millis(500)).await;
                sleeps += 1;
            }
        };

        let block_ctx = BlockBuildingContext::from_attributes(
            current_slot.payload_attributes_event.clone(),
            &parent_header,
            Signer::random(),
            config.base_config().chain_spec()?,
            Default::default(),
            None,
            Vec::new(),
            None,
        );

        let block_cancel = CancellationToken::new();
        let mut sim_results =
            sim_pool.spawn_simulation_job(block_ctx, orders_for_block, block_cancel.clone());
        loop {
            tokio::select! {
                new_slot = slots.recv() => {
                    if let Some(new_slot) = new_slot {
                        current_slot = new_slot;
                        block_cancel.cancel();
                        continue 'slots;
                    } else {
                        info!("Slots channel closed");
                        break 'slots;
                    }
                },
                sim_command = sim_results.orders.recv() => {
                    if let Some(sim_command) = sim_command {
                        match sim_command{
                            SimulatedOrderCommand::Simulation(sim) => {
                                orders_last_slot += 1;
                                info!(order_id = ?sim.order.id(),value = ? format_ether(sim.sim_value.coinbase_profit),"Simulated order");
                            },
                            SimulatedOrderCommand::Cancellation(id) => {
                                info!(order_id = ?id,"Cancelled  order");

                            },
                        }
                    } else {
                        warn!("sim results channel closed");
                        block_cancel.cancel();
                        continue 'slots;
                    }
                }
                _ = ctrl_c() => {
                    break 'slots;
                }
            }
        }
    }

    Ok(())
}<|MERGE_RESOLUTION|>--- conflicted
+++ resolved
@@ -53,11 +53,7 @@
     let relays = config.base_config().relays()?;
 
     let (_new_slots, mut slots) = MevBoostSlotDataGenerator::new(
-<<<<<<< HEAD
-        config.base_config().beacon_clients(),
-=======
         config.base_config().beacon_clients()?,
->>>>>>> 786de8cc
         relays,
         Default::default(),
         CancellationToken::new(),
