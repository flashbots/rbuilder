<<<<<<< HEAD
use rbuilder::mev_boost::{rpc::TestDataGenerator, RelayClient, SubmitBlockRequest};
=======
//! This app is intended to be used for testing against a fake-relay I made (https://github.com/ZanCorDX/fake-relay) without needing all the builder or relay running
use rbuilder::mev_boost::{RelayClient, SubmitBlockRequest, TestDataGenerator};
>>>>>>> 786de8cc
use std::str::FromStr;
use url::Url;

#[tokio::main]
async fn main() {
    let relay_url = Url::from_str("http://localhost:8080/").unwrap();
    let mut generator = TestDataGenerator::default();
    let relay = RelayClient::from_url(relay_url.clone(), None, None, None);
    let sub_relay = SubmitBlockRequest::Deneb(generator.create_deneb_submit_block_request());
    relay
        .submit_block(&sub_relay, true, true)
        .await
        .expect("OPS!");
    return;
}<|MERGE_RESOLUTION|>--- conflicted
+++ resolved
@@ -1,9 +1,4 @@
-<<<<<<< HEAD
 use rbuilder::mev_boost::{rpc::TestDataGenerator, RelayClient, SubmitBlockRequest};
-=======
-//! This app is intended to be used for testing against a fake-relay I made (https://github.com/ZanCorDX/fake-relay) without needing all the builder or relay running
-use rbuilder::mev_boost::{RelayClient, SubmitBlockRequest, TestDataGenerator};
->>>>>>> 786de8cc
 use std::str::FromStr;
 use url::Url;
 
