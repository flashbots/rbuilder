[workspace]
members = [
    "crates/rbuilder",
    "crates/rbuilder/src/test_utils"
]
resolver = "2"

# Like release, but with full debug symbols. Useful for e.g. `perf`.
[profile.debug-fast]
inherits = "release"
debug = true

[profile.maxperf]
inherits = "release"
lto = "fat"
codegen-units = 1
incremental = false

[workspace.package]
version = "0.1.0"
edition = "2021"

[workspace.dependencies]
reth = { git = "https://github.com/paradigmxyz/reth", tag = "v0.2.0-beta.6" }
reth-db = { git = "https://github.com/paradigmxyz/reth", tag = "v0.2.0-beta.6" }
reth-interfaces = { git = "https://github.com/paradigmxyz/reth", tag = "v0.2.0-beta.6" }
reth-libmdbx = { git = "https://github.com/paradigmxyz/reth", tag = "v0.2.0-beta.6" }
reth-payload-builder = { git = "https://github.com/paradigmxyz/reth", tag = "v0.2.0-beta.6" }
reth-node-api = { git = "https://github.com/paradigmxyz/reth", tag = "v0.2.0-beta.6" }
reth-trie = { git = "https://github.com/paradigmxyz/reth", tag = "v0.2.0-beta.6" }
reth-trie-parallel = { git = "https://github.com/paradigmxyz/reth", tag = "v0.2.0-beta.6" }
reth-basic-payload-builder = { git = "https://github.com/paradigmxyz/reth", tag = "v0.2.0-beta.6" }
reth-node-core = { git = "https://github.com/paradigmxyz/reth", tag = "v0.2.0-beta.6" }
reth-primitives = { git = "https://github.com/paradigmxyz/reth", tag = "v0.2.0-beta.6" }
reth-provider = { git = "https://github.com/paradigmxyz/reth", tag = "v0.2.0-beta.6" }

# version is copied from reth  "v0.2.0-beta.6" dependencies
revm = { version = "8.0.0", features = [
    "std",
    "secp256k1",
    "optional_balance_check",
], default-features = false }
revm-primitives = { version = "3.1.0", features = [
    "std",
], default-features = false }
revm-inspectors = { git = "https://github.com/paradigmxyz/evm-inspectors", rev = "dc614ee" }

ethereum_ssz_derive = "0.5"
ethereum_ssz = "0.5"

alloy-primitives = "0.7.2"
alloy-rlp = "0.3.4"
alloy-chains = { version = "0.1.15", feature = ["serde", "rlp", "arbitrary"] }
alloy-provider = { git = "https://github.com/alloy-rs/alloy", version = "0.1" }
alloy-rpc-types = { git = "https://github.com/alloy-rs/alloy", version = "0.1" }
alloy-json-rpc = { git = "https://github.com/alloy-rs/alloy", version = "0.1" }
alloy-transport-http = { git = "https://github.com/alloy-rs/alloy", version = "0.1" }
alloy-network = { git = "https://github.com/alloy-rs/alloy", version = "0.1" }
alloy-transport = { git = "https://github.com/alloy-rs/alloy", version = "0.1" }
<<<<<<< HEAD
alloy-serde = { git = "https://github.com/alloy-rs/alloy", version = "0.1" }
alloy-rpc-types-beacon = { git = "https://github.com/alloy-rs/alloy", version = "0.1", features = [
    "ssz",
] }
alloy-rpc-types-engine = { git = "https://github.com/alloy-rs/alloy", version = "0.1", features = [
    "ssz",
] }
alloy-rpc-types-eth = { git = "https://github.com/alloy-rs/alloy", version = "0.1" }
alloy-consensus = { git = "https://github.com/alloy-rs/alloy", version = "0.1" }
=======
alloy-node-bindings = { git = "https://github.com/alloy-rs/alloy", version = "0.1" }
alloy-consensus = { git = "https://github.com/alloy-rs/alloy", version = "0.1", features = ["kzg"] }
alloy-serde = { git = "https://github.com/alloy-rs/alloy", version = "0.1" }
alloy-signer-local = { git = "https://github.com/alloy-rs/alloy", version = "0.1" }
>>>>>>> 786de8cc
<|MERGE_RESOLUTION|>--- conflicted
+++ resolved
@@ -57,7 +57,8 @@
 alloy-transport-http = { git = "https://github.com/alloy-rs/alloy", version = "0.1" }
 alloy-network = { git = "https://github.com/alloy-rs/alloy", version = "0.1" }
 alloy-transport = { git = "https://github.com/alloy-rs/alloy", version = "0.1" }
-<<<<<<< HEAD
+alloy-node-bindings = { git = "https://github.com/alloy-rs/alloy", version = "0.1" }
+alloy-consensus = { git = "https://github.com/alloy-rs/alloy", version = "0.1", features = ["kzg"] }
 alloy-serde = { git = "https://github.com/alloy-rs/alloy", version = "0.1" }
 alloy-rpc-types-beacon = { git = "https://github.com/alloy-rs/alloy", version = "0.1", features = [
     "ssz",
@@ -66,10 +67,4 @@
     "ssz",
 ] }
 alloy-rpc-types-eth = { git = "https://github.com/alloy-rs/alloy", version = "0.1" }
-alloy-consensus = { git = "https://github.com/alloy-rs/alloy", version = "0.1" }
-=======
-alloy-node-bindings = { git = "https://github.com/alloy-rs/alloy", version = "0.1" }
-alloy-consensus = { git = "https://github.com/alloy-rs/alloy", version = "0.1", features = ["kzg"] }
-alloy-serde = { git = "https://github.com/alloy-rs/alloy", version = "0.1" }
-alloy-signer-local = { git = "https://github.com/alloy-rs/alloy", version = "0.1" }
->>>>>>> 786de8cc
+alloy-signer-local = { git = "https://github.com/alloy-rs/alloy", version = "0.1" }